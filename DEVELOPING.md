--- conflicted
+++ resolved
@@ -74,11 +74,10 @@
 
     > partestSuite/testOnly -- --fastOpt
 
-<<<<<<< HEAD
 The JUnit tests from scala/scala can be run with
 
     > scalaTestSuite/test
-=======
+
 ## Metals-based IDEs
 
 We recommend [Metals](https://scalameta.org/metals/)-based IDEs such as VS Code
@@ -87,7 +86,6 @@
 After importing the build in Metals, you will need to run `clean` in sbt before
 normal sbt commands can correctly work. Metals will continue to provide all its
 features after cleaning.
->>>>>>> 57ba2fe5
 
 ## Eclipse
 
