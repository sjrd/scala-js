/* NSC -- new Scala compiler
 * Copyright 2005-2013 LAMP/EPFL
 * @author  Martin Odersky
 */

package scala.tools.nsc
package backend
package js

import scala.collection.mutable
import scala.collection.mutable.ListBuffer

import scalajs.JSGlobal

/** Generate JavaScript code and output it to disk
 *
 *  @author Sébastien Doeraene
 */
abstract class GenJSCode extends SubComponent
                            with TypeKinds
                            with JSEncoding
                            with JSBridges
                            with JSDesugaring
                            with GenJSFiles {
  val global: JSGlobal

  import global._
  import rootMirror._
  import definitions._
  import jsDefinitions._

  import treeInfo.hasSynthCaseSymbol

  import platform.isMaybeBoxed

  val phaseName = "jscode"

  override def newPhase(p: Phase) = new JSCodePhase(p)

  class JSCodePhase(prev: Phase) extends StdPhase(prev) {

    override def name = phaseName
    override def description = "Generate JavaScript code from ASTs"
    override def erasedTypes = true

    // Some state --------------------------------------------------------------

    var currentCUnit: CompilationUnit = _
    var currentClassSym: Symbol = _
    var currentMethodSym: Symbol = _
    var isModuleInitialized: Boolean = false // see genApply for super calls
    var methodHasTailJump: Boolean = false
    var methodTailJumpThisSym: Symbol = _
    var methodTailJumpLabelSym: Symbol = _
    var methodTailJumpFormalArgs: List[Symbol] = _

    // Top-level apply ---------------------------------------------------------

    override def run() {
      scalaPrimitives.init()
      jsPrimitives.init()
      super.run()
    }

    /** Generate JS code for a compilation unit
     *  This method iterates over all the class and interface definitions
     *  found in the compilation unit.
     *
     *  For every interface, it calls `genInterface()`.
     *  For every class, it calls `genClass()`. If it is a module class, it
     *  also calls `genModuleAccessor()`.
     *
     *  Classes representing primitive types, as well as the scala.Array
     *  class, are not actually emitted.
     *
     *  Emitted class and interface definitions are grouped into bundles
     *  according to their so-called representative, which is basically their
     *  enclosing top-level class/trait/object. Companions are also grouped
     *  together.
     *
     *  Each bundle is then wrapped in a closure:
     *
     *     (function($) {
     *       ...
     *     })($ScalaJSEnvironment);
     *
     *  which is desugared with `JSDesugaring`, and then sent to disc
     *  with `GenJSFiles`.
     */
    override def apply(cunit: CompilationUnit) {
      try {
        currentCUnit = cunit

        val representatives = ListBuffer.empty[Symbol]
        val generatedClasses = ListBuffer.empty[(Symbol, js.Tree)]

        def representativeTopLevelClass(classSymbol: Symbol): Symbol = {
          val topLevel = beforePhase(currentRun.flattenPhase) {
            classSymbol.enclosingTopLevelClass
          }
          if (topLevel.isImplClass)
            topLevel.owner.info.decl(tpnme.interfaceName(topLevel.name))
          else if (topLevel.isModuleClass && (topLevel.linkedClassOfClass != NoSymbol))
            topLevel.linkedClassOfClass
          else
            topLevel
        }

        def gen(tree: Tree) {
          tree match {
            case EmptyTree => ()
            case PackageDef(_, stats) => stats foreach gen
            case cd: ClassDef =>
              implicit val pos = tree.pos
              val sym = cd.symbol

              representatives += representativeTopLevelClass(sym)

              /* Do not actually emit code for primitive types nor scala.Array.
               */
              val isPrimitive =
                isPrimitiveValueClass(sym) || (sym == ArrayClass)

              if (!isPrimitive) {
                val tree = if (sym.isInterface) {
                  genInterface(cd)
                } else if (sym.isImplClass) {
                  genImplClass(cd)
                } else {
<<<<<<< HEAD
                  bundle += genClass(cd)
                  if (!isRawJSType(sym.tpe)) {
                    if ((sym.isModuleClass && !sym.isLifted) || sym.isImplClass)
                      bundle += genModuleAccessor(sym)
                  }
=======
                  val classDef = genClass(cd)
                  if (sym.isModuleClass && !sym.isLifted)
                    js.Block(classDef, genModuleAccessor(sym))
                  else
                    classDef
>>>>>>> 3f91153a
                }
                val scopedTree = js.Apply(js.Function(Nil, tree), Nil)
                generatedClasses += sym -> scopedTree
              }
          }
        }

        gen(cunit.body)

        for (representative <- representatives)
          genJSTypeFile(cunit, representative)

        for ((sym, tree) <- generatedClasses) {
          val desugared = desugarJavaScript(tree)
          genJSFile(cunit, sym, desugared)
        }
      } finally {
        currentCUnit = null
        currentClassSym = null
        currentMethodSym = null
      }
    }

    // Generate a class --------------------------------------------------------

    /** Gen JS code for a class definition (maybe a module class)
     *  It emits an ES6 class declaration with all the fields (ValDefs) and
     *  methods (DefDefs) in the class as JS fields and methods.
     *  The constructors are emitted as regular JS methods with name '<init>'.
     *
     *  In addition, bridges for JS-friendly (non-mangled) method names are
     *  generated with `JSBridges`.
     *
     *  The class definition itself is wrapped inside a closure which is
     *  only registered to the Scala.js environment using `registerClass`. It
     *  is not automatically created, only on demand.
     *
     *  For classes representing raw JS types (i.e., <: js.Any), the class is
     *  not actually emitted. It is only registered with undefined
     *  constructors, to support reflection.
     */
    def genClass(cd: ClassDef): js.Tree = {
      import js.TreeDSL._

      implicit val jspos = cd.pos
      val ClassDef(mods, name, _, impl) = cd
      currentClassSym = cd.symbol

      val displayName = currentClassSym.fullName
      val originalClassName = Some(currentClassSym.fullNameAsName('.').decoded)
      val classIdent = encodeFullNameIdent(currentClassSym)

      val superClass =
        if (currentClassSym.superClass == NoSymbol) ObjectClass
        else currentClassSym.superClass
      val superClassIdent = encodeFullNameIdent(superClass)

      val rawJSType = isRawJSType(currentClassSym.tpe)

      val generatedMembers = new ListBuffer[js.Tree]

      if (!rawJSType && !currentClassSym.isInterface)
        generatedMembers += genConstructor(cd)

      def gen(tree: Tree) {
        tree match {
          case EmptyTree => ()
          case Template(_, _, body) => body foreach gen

          case ValDef(mods, name, tpt, rhs) =>
            () // fields are added in the constructor (genConstructor(cd))

          case dd: DefDef =>
            generatedMembers ++= genMethod(dd)

          case _ => abort("Illegal tree in gen: " + tree)
        }
      }

      if (!rawJSType)
        gen(impl)

      // Generate the bridges, then steal the constructor bridges (1 at most)
      val bridges0 =
        if (rawJSType) Nil
        else genBridgesForClass(currentClassSym)
      val (constructorBridges0, bridges) = bridges0.partition {
        case js.MethodDef(js.Ident("init\ufe33", _), _, _) => true
        case _ => false
      }
      assert(constructorBridges0.size <= 1)

      val constructorBridge = {
        if (rawJSType) None
        else if (!currentClassSym.isImplClass) constructorBridges0.headOption
        else {
          // Make up
          Some(js.MethodDef(js.Ident("irrelevant"), Nil, js.Skip()))
        }
      }

<<<<<<< HEAD
      val typeVar = js.Ident("Class", originalClassName)
      val classDefinition = {
        if (rawJSType)
          js.VarDef(typeVar, js.Undefined())
        else
          js.ClassDef(typeVar, encodeClassSym(superClass),
              generatedMembers.toList ++ bridges)
      }
=======
      val typeVar = envField("c") DOT classIdent
      val classDefinition = js.ClassDef(typeVar,
          envField("inheritable") DOT superClassIdent,
          generatedMembers.toList ++ bridges)
>>>>>>> 3f91153a

      def protoField(name: String) =
        typeVar DOT "prototype" DOT js.Ident(name)

      // Inheritable constructor

      val createInheritableConstructor = {
        val inheritableConstructorVar = envField("inheritable") DOT classIdent
        js.Block(
            js.DocComment("@constructor"),
            inheritableConstructorVar := js.Function(Nil, js.Skip()),
            inheritableConstructorVar DOT "prototype" := typeVar DOT "prototype")
      }

      /* ScalaJS.classes.classIdent = function(<args of the constructor bridge>) {
       *   ScalaJS.c.classIdent.call(this);
       *   <body of the constructor bridge>
       * }
       * ScalaJS.classes.prototype = Class.prototype;
       */
      val jsConstructorVar = envField("classes") DOT classIdent
      val createJSConstructorStat = constructorBridge match {
        case Some(js.MethodDef(_, args, body)) =>
          js.Block(List(
              js.DocComment("@constructor"),
              jsConstructorVar := js.Function(args, js.Block(List(
                  js.ApplyMethod(typeVar, js.Ident("call"), List(js.This())),
                  body)))),
              jsConstructorVar DOT "prototype" := typeVar DOT "prototype")

        case _ =>
<<<<<<< HEAD
          js.VarDef(jsConstructorVar, js.Undefined())
=======
          js.Skip()
>>>>>>> 3f91153a
      }

      // Instance tests

      val instanceTestMethods = genInstanceTestMethods(cd)

      // Data

      val createDataStat = {
        val classDataVar = envField("data") DOT classIdent

        js.Block(
            classDataVar := genDataRecord(cd),
            typeVar DOT "prototype" DOT "$classData" := classDataVar)
      }

      // Bring it all together

      val everything = js.Block(
          classDefinition,
          createInheritableConstructor,
          createJSConstructorStat,
          instanceTestMethods,
          createDataStat)

      currentClassSym = null

      everything
    }

    // Generate an interface ---------------------------------------------------

    /** Gen JS code for an interface definition
     *  This is very simple, as interfaces have virtually no existence at
     *  runtime. They exist solely for reflection purposes.
     */
    def genInterface(cd: ClassDef): js.Tree = {
      import js.TreeDSL._

      implicit val pos = cd.pos
      val sym = cd.symbol

      val classIdent = encodeFullNameIdent(sym)

      val instanceTestMethods = genInstanceTestMethods(cd)

      val createDataStat = {
        envField("data") DOT classIdent := genDataRecord(cd)
      }

      js.Block(instanceTestMethods, createDataStat)
    }

    // Generate an implementation class of a trait -----------------------------

    /** Gen JS code for an implementation class (of a trait)
     */
    def genImplClass(cd: ClassDef): js.Tree = {
      import js.TreeDSL._

      implicit val pos = cd.pos
      val ClassDef(mods, name, _, impl) = cd
      val sym = cd.symbol
      currentClassSym = sym

      val generatedMembers = new ListBuffer[js.Tree]

      def gen(tree: Tree) {
        tree match {
          case EmptyTree => ()
          case Template(_, _, body) => body foreach gen

          case dd: DefDef =>
            generatedMembers ++= genMethod(dd)

          case _ => abort("Illegal tree in gen of genImplClass(): " + tree)
        }
      }

      gen(impl)

      val implModuleFields = for (member <- generatedMembers.result()) yield {
        member match {
          case js.MethodDef(name, params, body) =>
            name -> js.Function(params, body)
          case js.CustomDef(name, rhs) =>
            name -> rhs
          case _ =>
            abort("Illegal member in impl class: " + member)
        }
      }

      val fieldCreations =
        for ((name, value) <- implModuleFields) yield
          js.Assign(js.Select(envField("impls"), name), value)

      val implDefinition = js.Block(fieldCreations)

      currentClassSym = null

      implDefinition
    }

    // Commons for genClass and genInterface -----------------------------------

    def genInstanceTestMethods(cd: ClassDef): js.Tree = {
      import js.TreeDSL._

      implicit val pos = cd.pos
      val sym = cd.symbol

      val displayName = sym.fullName
      val classIdent = encodeFullNameIdent(sym)

      val isAncestorOfString =
        StringClass.ancestors contains sym

      val createIsStat = {
        val obj = js.Ident("obj")
        envField("is") DOT classIdent := js.Function(List(obj), js.Return {
          var test = (obj && (obj DOT "$classData") &&
              (obj DOT "$classData" DOT "ancestors" DOT classIdent))

          if (isAncestorOfString)
            test = test || (
                js.UnaryOp("typeof", obj) === js.StringLiteral("string"))

          !(!test)
        })
      }

      val createAsStat = {
        val obj = js.Ident("obj")
        envField("as") DOT classIdent := js.Function(List(obj), js.Block {
          IF (js.ApplyMethod(envField("is"), classIdent, List(obj)) ||
              (obj === js.Null())) {
            js.Return(obj)
          } ELSE {
            genBuiltinApply("throwClassCastException", obj,
                js.StringLiteral(displayName))
          }
        })
      }

      val createIsArrayOfStat = {
        val obj = js.Ident("obj")
        val depth = js.Ident("depth")
        envField("isArrayOf") DOT classIdent := js.Function(List(obj, depth), js.Block {
          js.Return(!(!(obj && (obj DOT "$classData") &&
              ((obj DOT "$classData" DOT "arrayDepth") === depth) &&
              (obj DOT "$classData" DOT "arrayBase" DOT "ancestors" DOT classIdent))))
        })
      }

      val createAsArrayOfStat = {
        val obj = js.Ident("obj")
        val depth = js.Ident("depth")
        envField("asArrayOf") DOT classIdent := js.Function(List(obj, depth), js.Block {
          IF (js.ApplyMethod(envField("isArrayOf"), classIdent, List(obj, depth)) ||
              (obj === js.Null())) {
            js.Return(obj)
          } ELSE {
            genBuiltinApply("throwArrayCastException", obj,
                js.StringLiteral("L"+displayName+";"), depth)
          }
        })
      }

      js.Block(createIsStat, createAsStat,
          createIsArrayOfStat, createAsArrayOfStat)
    }

    def genDataRecord(cd: ClassDef): js.Tree = {
      import js.TreeDSL._

      implicit val pos = cd.pos
      val sym = cd.symbol

      val isInterface = sym.isInterface
      val isAncestorOfString = StringClass.ancestors contains sym

      val parentData = {
        if (isInterface) js.Undefined()
        else envField("data") DOT encodeFullNameIdent(
            if (sym.superClass == NoSymbol) ObjectClass else sym.superClass)
      }

      val ancestorsRecord = js.ObjectConstr(
          for (ancestor <- sym :: sym.ancestors)
            yield (encodeFullNameIdent(ancestor), js.BooleanLiteral(true)))

      val classIdent = encodeFullNameIdent(sym)

      js.New(envField("ClassTypeData"), List(
          js.ObjectConstr(List(classIdent -> js.IntLiteral(0))),
          js.BooleanLiteral(isInterface),
          js.StringLiteral(sym.fullName),
          parentData,
          ancestorsRecord
      ) ++ (
          // Ancestors of string have a non-standard isInstanceOf test
          if (isAncestorOfString) List(envField("is") DOT classIdent)
          else Nil
      ))
    }

    // Generate the constructor of a class -------------------------------------

    /** Gen JS code for the constructor of a class
     *  The constructor calls the super constructor, then creates all the
     *  fields of the object by assigning them to the zero of their type.
     */
    def genConstructor(cd: ClassDef): js.MethodDef = {
      // Non-method term members are fields, except for module members.
      val createFieldsStats = {
        for {
          f <- currentClassSym.info.decls
          if !f.isMethod && f.isTerm && !f.isModule
        } yield {
          implicit val pos = f.pos
          val fieldName = encodeFieldSym(f)
          js.Assign(js.DotSelect(js.This(), fieldName), genZeroOf(f.tpe))
        }
      }.toList

      {
        implicit val pos = cd.pos
        val superClass =
          if (currentClassSym.superClass == NoSymbol) ObjectClass
          else currentClassSym.superClass
        val superCall =
          js.ApplyMethod(encodeClassSym(superClass),
              js.Ident("call"), List(js.This()))
        js.MethodDef(js.Ident("constructor"), Nil,
            js.Block(superCall :: createFieldsStats))
      }
    }

    // Generate a method -------------------------------------------------------

    /** Gen JS code for a method definition in a class
     *  Methods are compiled as ES6 methods in the emitted JS6 class.
     *  On the JS side, method names are mangled to encode the full signature
     *  of the Scala method, as described in `JSEncoding`, to support
     *  overloading.
     *
     *  Abstract methods are not emitted at all. An alternative might to
     *  generate a method throwing a java.lang.AbstractMethodError.
     *
     *  Methods marked with @native are not emitted. Instead, their body is
     *  lookup up in the global repository for natives available in the
     *  Scala.js environment.
     *
     *  Constructors are emitted by generating their body as a statement, then
     *  return `this`.
     *
     *  Other (normal) methods are emitted with `genMethodBody()`.
     */
    def genMethod(dd: DefDef): Option[js.Tree] = {
      implicit val jspos = dd.pos
      val DefDef(mods, name, _, vparamss, _, rhs) = dd
      currentMethodSym = dd.symbol

      isModuleInitialized = false
      methodHasTailJump = false
      methodTailJumpThisSym = NoSymbol
      methodTailJumpLabelSym = NoSymbol
      methodTailJumpFormalArgs = Nil

      assert(vparamss.isEmpty || vparamss.tail.isEmpty,
          "Malformed parameter list: " + vparamss)
      val params = if (vparamss.isEmpty) Nil else vparamss.head map (_.symbol)

      val jsParams =
        for (param <- params)
          yield encodeLocalSym(param)(param.pos)

      val isNative = currentMethodSym.hasAnnotation(NativeAttr)
      val isAbstractMethod =
        (currentMethodSym.isDeferred || currentMethodSym.owner.isInterface)

      val methodPropIdent = encodeMethodSym(currentMethodSym)

      val result = {
        if (isPrimitive(currentMethodSym)) {
          // Do not output code for primitive methods, it won't be called
          None
        } else if (isNative) {
          val nativeID = encodeFullName(currentClassSym) +
            " :: " + methodPropIdent.name
          Some(js.CustomDef(methodPropIdent,
              js.BracketSelect(js.DotSelect(environment, js.Ident("natives")),
                  js.StringLiteral(nativeID, Some(nativeID)))))
        } else if (isAbstractMethod) {
          None
        } else if (isTrivialConstructor(currentMethodSym, params, rhs)) {
          None
        } else {
          val returnType = toTypeKind(currentMethodSym.tpe.resultType)
          val body = {
            if (currentMethodSym.isConstructor)
              js.Block(List(genStat(rhs)), js.Return(js.This()))
            else
              genMethodBody(rhs, params, toTypeKind(currentMethodSym.tpe.resultType))
          }
          Some(js.MethodDef(methodPropIdent, jsParams, body))
        }
      }

      currentMethodSym = null

      result
    }

    private def isTrivialConstructor(sym: Symbol, params: List[Symbol],
        rhs: Tree): Boolean = {
      if (!sym.isClassConstructor) {
        false
      } else {
        rhs match {
          // Shape of a constructor that only calls super
          case Block(List(Apply(fun @ Select(_:Super, _), args)), Literal(_)) =>
            val callee = fun.symbol
            implicit val dummyPos = NoPosition

            // Does the callee have the same signature as sym
            if (encodeMethodSym(sym) == encodeMethodSym(callee)) {
              // Test whether args are trivial forwarders
              assert(args.size == params.size, "Argument count mismatch")
              params.zip(args) forall { case (param, arg) =>
                arg.symbol == param
              }
            } else {
              false
            }

          case _ => false
        }
      }
    }

    // Generate a module accessor ----------------------------------------------

    /** Gen JS code for a module accessor
     *
     *  Modules are not created upon startup. Instead, they are registered to
     *  the Scala.js environment with `registerModule`, giving their full name
     *  and class.
     *
     *  The Scala.js environment takes care of setting up the necessary lazy
     *  accessors and the actual creation of the module when needed.
     *
     *  Since modules have exactly one public, parameterless constructor, the
     *  constructor name is always the same and need not be given.
     */
    def genModuleAccessor(sym: Symbol): js.Tree = {
      import js.TreeDSL._

      implicit val pos = sym.pos

      /* For whatever reason, a module nested in another module will be
       * lifted as a top-level module, with its module class, but
       * sym.companionModule will be NoSymbol.
       * This makes it awkward to get its full name without $ using
       * standard methods of JSEncoding.
       * Instead, we drop manually the trailing $ of the class full name.
       */
      val moduleName = dropTrailingDollar(encodeFullName(sym))
      val moduleIdent = js.Ident(moduleName, Some(moduleName))
      val moduleInstance = envField("moduleInstances") DOT moduleIdent

      val createModuleInstanceField = {
        moduleInstance := js.Undefined()
      }

      val createAccessor = {
        envField("modules") DOT moduleIdent := js.Function(Nil, js.Block(
            IF (!(moduleInstance)) {
              moduleInstance := js.ApplyMethod(
                  js.New(encodeClassSym(sym), Nil),
                  js.Ident("init\ufe33\ufe34"),
                  Nil)
            },
            js.Return(moduleInstance)
        ))
      }

      js.Block(createModuleInstanceField, createAccessor)
    }

    // Code generation ---------------------------------------------------------

    /** Generate the body of a (non-constructor) method
     *
     *  Most normal methods are emitted straightforwardly. If the result
     *  type is Unit, then the body is emitted as a statement. Otherwise, it is
     *  emitted as an expression and wrapped in a `js.Return()` statement.
     *
     *  The additional complexity of this method handles the transformation of
     *  recursive tail calls. The `tailcalls` phase unhelpfully transforms
     *  them as one big LabelDef surrounding the body of the method, and
     *  label-Apply's for recursive tail calls.
     *  Here, we transform the outer LabelDef into a labelled `while (true)`
     *  loop. Label-Apply's to the LabelDef are turned into a `continue` of
     *  that loop. The body of the loop is a `js.Return()` of the body of the
     *  LabelDef (even if the return type is Unit), which will break out of
     *  the loop as necessary.
     */
    def genMethodBody(tree: Tree, paramsSyms: List[Symbol],
        resultTypeKind: TypeKind): js.Tree = {
      implicit val pos = tree.pos

      tree match {
        case Block(
            List(thisDef @ ValDef(_, nme.THIS, _, initialThis)),
            ld @ LabelDef(labelName, _, rhs)) =>
          // This method has tail jumps
          methodHasTailJump = true
          methodTailJumpLabelSym = ld.symbol
          initialThis match {
            case This(_) =>
              methodTailJumpThisSym = thisDef.symbol
              methodTailJumpFormalArgs = thisDef.symbol :: paramsSyms
            case Ident(_) =>
              methodTailJumpThisSym = NoSymbol
              methodTailJumpFormalArgs = paramsSyms
          }

          val theLoop =
            js.While(js.BooleanLiteral(true), js.Return(genExpr(rhs)),
                Some(js.Ident("tailCallLoop")))

          if (methodTailJumpThisSym == NoSymbol) {
            theLoop
          } else {
            js.Block(List(
                js.VarDef(encodeLocalSym(methodTailJumpThisSym), js.This())),
                theLoop)
          }

        case _ =>
          val bodyIsStat = resultTypeKind == UNDEFINED
          if (bodyIsStat) genStat(tree)
          else js.Return(genExpr(tree))
      }
    }

    /** Gen JS code for a tree in statement position (from JS's perspective)
     *
     *  Here we handle Assign trees directly. All other types of nodes are
     *  redirected `genExpr()`.
     */
    def genStat(tree: Tree): js.Tree = {
      implicit val pos = tree.pos

      tree match {
        /** qualifier.field = rhs */
        case Assign(lhs @ Select(qualifier, _), rhs) =>
          val sym = lhs.symbol

          val member =
            if (sym.isStaticMember) {
              genStaticMember(sym)
            } else {
              js.DotSelect(genExpr(qualifier), encodeFieldSym(sym))
            }

          js.Assign(member, genExpr(rhs))

        /** lhs = rhs */
        case Assign(lhs, rhs) =>
          val sym = lhs.symbol
          js.Assign(encodeLocalSym(sym), genExpr(rhs))

        case _ =>
          exprToStat(genExpr(tree))
      }
    }

    /** Turn a JavaScript expression into a statement */
    def exprToStat(tree: js.Tree): js.Tree = {
      // Any JavaScript expression is also a statement
      tree
    }

    /** Gen JS code for a tree in expression position (from JS's perspective)
     *
     *  This is the main transformation method. Each node of the Scala AST
     *  is transformed into an equivalent portion of the JS AST.
     */
    def genExpr(tree: Tree): js.Tree = {
      implicit val pos = tree.pos

      /** Predicate satisfied by LabelDefs produced by the pattern matcher */
      def isCaseLabelDef(tree: Tree) =
        tree.isInstanceOf[LabelDef] && hasSynthCaseSymbol(tree)

      tree match {
        /** LabelDefs (for while and do..while loops) */
        case lblDf: LabelDef =>
          genLabelDef(lblDf)

        /** val nme.THIS = this
         *  Must have been eliminated by the tail call transform performed
         *  by `genMethodBody()`.
         */
        case ValDef(_, nme.THIS, _, _) =>
          abort("ValDef(_, nme.THIS, _, _) found at: " + tree.pos)

        /** Local val or var declaration */
        case ValDef(_, name, _, rhs) =>
          val sym = tree.symbol
          val lhsTree =
            if (rhs == EmptyTree) genZeroOf(sym.tpe)
            else genExpr(rhs)
          statToExpr(js.VarDef(encodeLocalSym(sym), lhsTree))

        case If(cond, thenp, elsep) =>
          js.If(genExpr(cond), genExpr(thenp), genExpr(elsep))

        case Return(expr) =>
          js.Return(genExpr(expr))

        case t: Try =>
          genTry(t)

        case Throw(expr) =>
          js.Throw(genExpr(expr))

        case app: Apply =>
          genApply(app)

        case app: ApplyDynamic =>
          genApplyDynamic(app)

        /** this
         *  Normally encoded straightforwardly as a JS this.
         *  But must be replaced by the tail-jump-this local variable if there
         *  is one.
         */
        case This(qual) =>
          val symIsModuleClass = tree.symbol.isModuleClass
          assert(tree.symbol == currentClassSym || symIsModuleClass,
              "Trying to access the this of another class: " +
              "tree.symbol = " + tree.symbol +
              ", class symbol = " + currentClassSym +
              " compilation unit:" + currentCUnit)
          if (symIsModuleClass && tree.symbol != currentClassSym) {
            genLoadModule(tree.symbol)
          } else if (methodTailJumpThisSym != NoSymbol) {
            encodeLocalSym(methodTailJumpThisSym)
          } else {
            js.This()
          }

        case Select(Ident(nme.EMPTY_PACKAGE_NAME), module) =>
          assert(tree.symbol.isModule,
              "Selection of non-module from empty package: " + tree +
              " sym: " + tree.symbol + " at: " + (tree.pos))
          genLoadModule(tree.symbol)

        case Select(qualifier, selector) =>
          val sym = tree.symbol

          if (sym.isModule) {
            if (settings.debug.value)
              log("LOAD_MODULE from Select(qualifier, selector): " + sym)
            assert(!tree.symbol.isPackageClass, "Cannot use package as value: " + tree)
            genLoadModule(sym)
          } else if (sym.isStaticMember) {
            genStaticMember(sym)
          } else {
            js.DotSelect(genExpr(qualifier), encodeFieldSym(sym))
          }

        case Ident(name) =>
          val sym = tree.symbol
          if (!sym.isPackage) {
            if (sym.isModule) {
              assert(!sym.isPackageClass, "Cannot use package as value: " + tree)
              genLoadModule(sym)
            } else {
              encodeLocalSym(sym)
            }
          } else {
            sys.error("Cannot use package as value: " + tree)
          }

        case Literal(value) =>
          value.tag match {
            case UnitTag =>
              js.Undefined()
            case BooleanTag =>
              js.BooleanLiteral(value.booleanValue)
            case ByteTag | ShortTag | CharTag | IntTag | LongTag =>
              js.IntLiteral(value.longValue)
            case FloatTag | DoubleTag =>
              js.DoubleLiteral(value.doubleValue)
            case StringTag =>
              js.StringLiteral(value.stringValue)
            case NullTag =>
              js.Null()
            case ClazzTag =>
              genClassConstant(value.typeValue)
            case EnumTag =>
              genStaticMember(value.symbolValue)
          }

        /** Block that appeared as the result of a translated match
         *  Such blocks are recognized by having at least one element that is
         *  a so-called case-label-def.
         *  The method `genTranslatedMatch()` takes care of compiling the
         *  actual match.
         */
        case Block(stats, expr) if (expr +: stats) exists isCaseLabelDef =>
          /* The assumption is once we encounter a case, the remainder of the
           * block will consist of cases.
           * The prologue may be empty, usually it is the valdef that stores
           * the scrut.
           */
          val (prologue, cases) = stats span (s => !isCaseLabelDef(s))
          assert((expr +: cases) forall isCaseLabelDef,
              "Assumption on the form of translated matches broken: " + tree)

          val translatedMatch =
            genTranslatedMatch(cases map (_.asInstanceOf[LabelDef]),
                expr.asInstanceOf[LabelDef])

          if (prologue.isEmpty) translatedMatch
          else js.Block(prologue map genStat, translatedMatch)

        /** Normal block */
        case Block(stats, expr) =>
          val statements = stats map genStat
          val expression = genExpr(expr)
          js.Block(statements, expression)

        case Typed(Super(_, _), _) =>
          genExpr(This(currentClassSym))

        case Typed(expr, _) =>
          genExpr(expr)

        case Assign(_, _) =>
          statToExpr(genStat(tree))

        /** Array constructor */
        case av: ArrayValue =>
          genArrayValue(av)

        /** A Match reaching the backend is supposed to be optimized as a switch */
        case mtch: Match =>
          genMatch(mtch)

        case EmptyTree =>
          // TODO Hum, I do not think this is OK
          js.Undefined()

        case _ =>
          abort("Unexpected tree in genExpr: " +
              tree + "/" + tree.getClass + " at: " + tree.pos)
      }
    } // end of GenJSCode.genExpr()

    /** Turn a JavaScript statement into an expression */
    def statToExpr(tree: js.Tree): js.Tree = {
      implicit val jspos = tree.pos

      tree match {
        case _ : js.Apply =>
          tree
        case js.Block(stats, stat) =>
          js.Block(stats, statToExpr(stat))
        case _ =>
          js.Block(List(tree), js.Undefined())
      }
    }

    /** Gen JS code for LabelDef
     *  The only LabelDefs that can reach here are the desugaring of
     *  while and do..while loops. All other LabelDefs (for tail calls or
     *  matches) are caught upstream and transformed in ad hoc ways.
     *
     *  So here we recognize all the possible forms of trees that can result
     *  of while or do..while loops, and we reconstruct the loop for emission
     *  to JS.
     */
    def genLabelDef(tree: LabelDef): js.Tree = {
      implicit val pos = tree.pos
      val sym = tree.symbol

      tree match {
        // while (cond) { body }
        case LabelDef(lname, Nil,
            If(cond,
                Block(List(body), Apply(target @ Ident(lname2), Nil)),
                Literal(_))) if (target.symbol == sym) =>
          statToExpr(js.While(genExpr(cond), genStat(body)))

        // while (cond) { body }; result
        case LabelDef(lname, Nil,
            Block(List(
                If(cond,
                    Block(List(body), Apply(target @ Ident(lname2), Nil)),
                    Literal(_))),
                result)) if (target.symbol == sym) =>
          js.Block(List(js.While(genExpr(cond), genStat(body))),
              genExpr(result))

        // while (true) { body }
        case LabelDef(lname, Nil,
            Block(List(body),
                Apply(target @ Ident(lname2), Nil))) if (target.symbol == sym) =>
          statToExpr(js.While(js.BooleanLiteral(true), genStat(body)))

        // do { body } while (cond)
        case LabelDef(lname, Nil,
            Block(List(body),
                If(cond,
                    Apply(target @ Ident(lname2), Nil),
                    Literal(_)))) if (target.symbol == sym) =>
          statToExpr(js.DoWhile(genStat(body), genExpr(cond)))

        // do { body } while (cond); result
        case LabelDef(lname, Nil,
            Block(List(
                body,
                If(cond,
                    Apply(target @ Ident(lname2), Nil),
                    Literal(_))),
                result)) if (target.symbol == sym) =>
          js.Block(List(js.DoWhile(genStat(body), genExpr(cond))),
              genExpr(result))

        case _ =>
          abort("Found unknown label def at "+tree.pos+": "+tree)
      }
    }

    /** Gen JS code for a try..catch or try..finally block
     *
     *  try..finally blocks are compiled straightforwardly to try..finally
     *  blocks of JS.
     *
     *  try..catch blocks are a little more subtle, as JS does not have
     *  type-based selection of exceptions to catch. We thus encode explicitly
     *  the type tests, like in:
     *
     *  try { ... }
     *  catch (e) {
     *    if (e.isInstanceOf[IOException]) { ... }
     *    else if (e.isInstanceOf[Exception]) { ... }
     *    else {
     *      throw e; // default, re-throw
     *    }
     *  }
     *
     *  TODO JavaScript-generated exceptions are not handled properly here.
     *  We should probably have a method jsExceptionToScalaException(e) in
     *  the Scala.js environment and call that as the first instruction of the
     *  catch.
     */
    def genTry(tree: Try): js.Tree = {
      implicit val jspos = tree.pos
      val Try(block, catches, finalizer) = tree

      val blockAST = genExpr(block)
      val exceptVar = js.Ident("$jsexc$")

      val handlerAST = {
        if (catches.isEmpty) {
          js.EmptyTree
        } else {
          val elseHandler: js.Tree = js.Throw(exceptVar)
          catches.foldRight(elseHandler) { (caseDef, elsep) =>
            implicit val jspos = caseDef.pos
            val CaseDef(pat, _, body) = caseDef

            // Extract exception type and variable
            val (tpe, boundVar) = (pat match {
              case Typed(Ident(nme.WILDCARD), tpt) =>
                (tpt.tpe, None)
              case Ident(nme.WILDCARD) =>
                (ThrowableClass.tpe, None)
              case Bind(_, _) =>
                (pat.symbol.tpe, Some(encodeLocalSym(pat.symbol)))
            })

            // Generate the body that must be executed if the exception matches
            val bodyWithBoundVar = (boundVar match {
              case None => genExpr(body)
              case Some(bv) =>
                js.Block(List(js.VarDef(bv, exceptVar)), genExpr(body))
            })

            // Generate the test
            if (tpe == ThrowableClass.tpe) {
              bodyWithBoundVar
            } else {
              val cond = genIsInstanceOf(ThrowableClass.tpe, tpe, exceptVar)
              js.If(cond, bodyWithBoundVar, elsep)
            }
          }
        }
      }

      val finalizerAST = genStat(finalizer) match {
        case js.Skip() => js.EmptyTree
        case ast => ast
      }

      js.Try(blockAST, exceptVar, handlerAST, finalizerAST)
    }

    /** Gen JS code for an Apply node (method call)
     *
     *  There's a whole bunch of varieties of Apply nodes: regular method
     *  calls, super calls, constructor calls, isInstanceOf/asInstanceOf,
     *  primitives, JS calls, etc. They are further dispatched in here.
     */
    def genApply(tree: Tree): js.Tree = {
      implicit val jspos = tree.pos

      tree match {
        /** isInstanceOf and asInstanceOf
         *  The two only methods that keep their type argument until the
         *  backend.
         */
        case Apply(TypeApply(fun, targs), _) =>
          val sym = fun.symbol
          val cast = sym match {
            case Object_isInstanceOf => false
            case Object_asInstanceOf => true
            case _ =>
              abort("Unexpected type application " + fun +
                  "[sym: " + sym.fullName + "]" + " in: " + tree)
          }

          val Select(obj, _) = fun
          val from = obj.tpe
          val to = targs.head.tpe
          val l = toTypeKind(from)
          val r = toTypeKind(to)
          val source = genExpr(obj)

          if (l.isValueType && r.isValueType) {
            if (cast)
              genConversion(l, r, source)
            else
              js.BooleanLiteral(l == r)
          }
          else if (l.isValueType) {
            val stat = exprToStat(source)
            val result = if (cast) {
              val ctor = ClassCastExceptionClass.info.member(
                  nme.CONSTRUCTOR).suchThat(_.tpe.params.isEmpty)
              js.Throw(genNew(ClassCastExceptionClass, ctor, Nil))
            } else {
              js.BooleanLiteral(false)
            }
            js.Block(List(stat), result)
          }
          else if (r.isValueType && cast) {
            // Erasure should have added an unboxing operation to prevent that.
            assert(false, tree)
            source
          }
          else if (r.isValueType)
            genIsInstanceOf(from, boxedClass(to.typeSymbol).tpe, source)
          else if (cast)
            genAsInstanceOf(from, to, source)
          else
            genIsInstanceOf(from, to, source)

        /** Super call of the form Class.super[mix].fun(args)
         *  This does not include calls defined in mixin traits, as these are
         *  already desugared by the 'mixin' phase. Only calls to super
         *  classes remain.
         *  Since a class has exactly one direct superclass, and calling a
         *  method two classes above the current one is invalid, I believe
         *  the `mix` item is irrelevant.
         */
        case Apply(fun @ Select(sup @ Super(_, mix), _), args) =>
          if (settings.debug.value)
            log("Call to super: " + tree)

          /* We produce a desugared JavaScript super call immediately,
           * because we might have to use the special `methodTailJumpThisSym`
           * instead of the js.This() that would be output by the JavaScript
           * desugaring.
           */
          val superCall = {
            val superClass = encodeClassSym(
                if (sup.symbol.superClass == NoSymbol) ObjectClass
                else sup.symbol.superClass)(sup.pos)
            val superProto = js.DotSelect(superClass, js.Ident("prototype")(sup.pos))(sup.pos)
            val callee = js.DotSelect(superProto, encodeMethodSym(fun.symbol)(fun.pos))(fun.pos)
            val thisArg =
              if (methodTailJumpThisSym == NoSymbol) js.This()(sup.pos)
              else encodeLocalSym(methodTailJumpThisSym)(sup.pos)
            val arguments = thisArg :: (args map genExpr)
            js.ApplyMethod(callee, js.Ident("call"), arguments)
          }

          def isStaticModule(sym: Symbol): Boolean =
            (sym.isModuleClass && !sym.isImplClass && !sym.isLifted &&
                sym.companionModule != NoSymbol)

          // We initialize the module instance just after the super constructor
          // call.
          if (isStaticModule(currentClassSym) && !isModuleInitialized &&
              currentMethodSym.isClassConstructor) {
            isModuleInitialized = true
            val module = currentClassSym.companionModule
            val initModule = js.Assign(encodeModuleSymInternal(module), js.This())

            js.Block(List(superCall, initModule), js.This())
          } else
            superCall

        /** Constructor call (new)
         *  Further refined into:
         *  * new String(...)
         *  * new of a primitive JS type
         *  * new Array
         *  * regular new
         */
        case app @ Apply(fun @ Select(New(tpt), nme.CONSTRUCTOR), args) =>
          val ctor = fun.symbol
          if (settings.debug.value)
            assert(ctor.isClassConstructor,
                   "'new' call to non-constructor: " + ctor.name)

          if (isStringType(tpt.tpe)) {
            genNewString(app)
          } else if (isRawJSType(tpt.tpe)) {
            genPrimitiveJSNew(app)
          } else {
            val arguments = args map genExpr

            val generatedType = toTypeKind(tpt.tpe)
            if (settings.debug.value)
              assert(generatedType.isReferenceType || generatedType.isArrayType,
                   "Non reference type cannot be instantiated: " + generatedType)

            (generatedType: @unchecked) match {
              case arr @ ARRAY(elem) =>
                genNewArray(tpt.tpe, arr.dimensions, arguments)

              case rt @ REFERENCE(cls) =>
                genNew(cls, ctor, arguments)
            }
          }

        /** unbox(ApplyDynamic(...))
         *  Normally ApplyDynamic would generate a boxing operation of its
         *  result, because that is what earlier phases of the compiler
         *  expect. But then that result is often unboxed immediately.
         *  This case catches this, and short-circuit the generation of the
         *  ApplyDynamic by explicitly asking it *not* to box its result.
         */
        case Apply(fun @ _, List(dynapply:ApplyDynamic))
        if (isUnbox(fun.symbol) &&
            isBoxedForApplyDynamic(dynapply.symbol.tpe.resultType)) =>
          genApplyDynamic(dynapply, nobox = true)

        /** All other Applys, which cannot be refined by pattern matching
         *  They are further refined by properties of the method symbol.
         */
        case app @ Apply(fun, args) =>
          val sym = fun.symbol

          /** Jump to a label
           *  Most label-applys are catched upstream (while and do..while
           *  loops, jumps to next case of a pattern match), but some are
           *  still handled here:
           *  * Recursive tail call
           *  * Jump to the end of a pattern match
           */
          if (sym.isLabel) {
            /** Recursive tail call
             *  Basically this compiled into
             *  continue tailCallLoop;
             *  but arguments need to be updated beforehand.
             *
             *  Since the rhs for the new value of an argument can depend on
             *  the value of another argument (and since deciding if it is
             *  indeed the case is impossible in general), new values are
             *  computed in temporary variables first, then copied to the
             *  actual variables representing the argument.
             *
             *  Trivial assignments (arg1 = arg1) are eliminated.
             *
             *  If, after elimination of trivial assignments, only one
             *  assignment remains, then we do not use a temporary variable
             *  for this one.
             */
            if (sym == methodTailJumpLabelSym) {
              // Prepare triplets of (formalArg, tempVar, actualArg)
              // Do not include trivial assignments (when actualArg == formalArg)
              val formalArgs = methodTailJumpFormalArgs
              val actualArgs = args map genExpr
              val triplets = {
                for {
                  (formalArgSym, actualArg) <- formalArgs zip actualArgs
                  formalArg = encodeLocalSym(formalArgSym)
                  if actualArg != formalArg
                } yield {
                  (formalArg, js.Ident("temp$" + formalArg.name, None), actualArg)
                }
              }

              // The actual jump (continue tailCallLoop;)
              val tailJump = js.Continue(Some(js.Ident("tailCallLoop")))

              triplets match {
                case Nil => tailJump

                case (formalArg, _, actualArg) :: Nil =>
                  js.Block(List(js.Assign(formalArg, actualArg)), tailJump)

                case _ =>
                  val tempAssignments =
                    for ((_, tempArg, actualArg) <- triplets)
                      yield js.VarDef(tempArg, actualArg)
                  val trueAssignments =
                    for ((formalArg, tempArg, _) <- triplets)
                      yield js.Assign(formalArg, tempArg)
                  js.Block(tempAssignments ::: trueAssignments, tailJump)
              }
            } else // continues after the comment
            /** Jump the to the end-label of a pattern match
             *  Such labels have exactly one argument, which is the result of
             *  the pattern match (of type Unit if the match is in statement
             *  position).
             *
             *  If non-unit, the result of the pattern match is stored in the
             *  dedicated synthetic variable. Otherwise it is emitted as a
             *  statement (it could have side-effects).
             *
             *  Then we jump at the end of the match by `break`ing the labelled
             *  loop surrounding the match.
             */
            if (sym.name.toString() startsWith "matchEnd") {
              val isResultUnit = toTypeKind(sym.info.resultType) == UNDEFINED
              val labelIdent = encodeLabelSym(sym)
              val jumpStat = js.Break(Some(labelIdent))
              val List(matchResult) = args

              if (isResultUnit) {
                js.Block(List(genStat(matchResult)), jumpStat)
              } else {
                val resultVar = js.Ident("result$"+labelIdent.name, None)
                js.Block(List(js.Assign(resultVar, genExpr(matchResult)), jumpStat))
              }
            } else {
              /* No other label apply should ever happen. If it does, then we
               * have missed a pattern of LabelDef/LabelApply and some new
               * translation must be found for it.
               */
              abort("Found unknown label apply at "+tree.pos+": "+tree)
            }
          } else // continues after the comment
          /** Primitive method whose code is generated by the codegen */
          if (isPrimitive(sym)) {
            // primitive operation
            genPrimitiveOp(app)
          } else if (isBox(sym)) {
            /** Box a primitive value */
            val arg = args.head
            makeBox(genExpr(arg), arg.tpe)
          } else if (isUnbox(sym)) {
            /** Unbox a primitive value */
            val arg = args.head
            makeUnbox(genExpr(arg), tree.tpe)
          } else {
            /** Actual method call
             *  But even these are further refined into:
             *  * Methods of java.lang.Object (because things typed as such
             *    at compile-time are sometimes raw JS values at runtime).
             *  * Calls to primitive JS methods (Scala.js -> JS bridge)
             *  * Regular method call
             */
            if (settings.debug.value)
              log("Gen CALL_METHOD with sym: " + sym + " isStaticSymbol: " + sym.isStaticMember);

            val Select(receiver, _) = fun

            if (fun.symbol == Object_toString) {
              js.ApplyMethod(genExpr(receiver), js.Ident("toString"), Nil)
            } else if (ObjectMemberMethodToHelperMethodName contains fun.symbol) {
              val helper = ObjectMemberMethodToHelperMethodName(fun.symbol)
              val arguments = (receiver :: args) map genExpr
              genBuiltinApply(helper, arguments:_*)
            } else if (isRawJSType(receiver.tpe)) {
              genPrimitiveJSCall(app)
            } else {
              val instance = genExpr(receiver)
              val arguments = args map genExpr

              js.ApplyMethod(instance, encodeMethodSym(fun.symbol), arguments)
            }
          }
      }
    }

    // TODO Make these primitives?
    lazy val ObjectMemberMethodToHelperMethodName = Map[Symbol, String](
      Object_getClass  -> "objectGetClass",
      Object_clone     -> "objectClone",
      Object_finalize  -> "objectFinalize",
      Object_notify    -> "objectNotify",
      Object_notifyAll -> "objectNotifyAll",
      Object_equals    -> "objectEquals",
      Object_hashCode  -> "objectHashCode"
    )

    /** Gen JS code for a conversion between primitive value types */
    def genConversion(from: TypeKind, to: TypeKind, value: js.Tree)(
        implicit pos: Position): js.Tree = {
      def int0 = js.IntLiteral(0)
      def int1 = js.IntLiteral(1)
      def float0 = js.DoubleLiteral(0.0)
      def float1 = js.DoubleLiteral(1.0)

      (from, to) match {
        case (_:INT, BOOL) => js.BinaryOp("!=", value, int0)
        case (_:FLOAT, BOOL) => js.BinaryOp("!=", value, float0)

        case (BOOL, _:INT) => js.If(value, int1, int0)
        case (BOOL, _:FLOAT) => js.If(value, float1, float0)

        // TODO Isn't float-to-int missing?

        case _ => value
      }
    }

    /** Gen JS code for an isInstanceOf test (for reference types only) */
    def genIsInstanceOf(from: Type, to: Type, value: js.Tree)(
        implicit pos: Position = value.pos): js.Tree = {
      if (isRawJSType(to) && !isStringType(to)) {
        // isInstanceOf is not supported for raw JavaScript types
        abort("isInstanceOf["+to+"]")
      } else {
        encodeIsInstanceOf(value, to)
      }
    }

    /** Gen JS code for an asInstanceOf cast (for reference types only) */
    def genAsInstanceOf(from: Type, to: Type, value: js.Tree)(
        implicit pos: Position = value.pos): js.Tree = {
      if (isRawJSType(to) && !isStringType(to)) {
        // asInstanceOf on JavaScript is completely erased
        value
      } else {
        encodeAsInstanceOf(value, to)
      }
    }

    /** Gen JS code for a call to a Scala class constructor
     *  Because the actual JS constructor of classes is the JS bridge for the
     *  constructors, we bypass it using Object.create.
     *  We call the <init> method representing the constructor on the resulting
     *  instance. Since this method returns `this`, we simply chain the calls.
     */
    def genNew(clazz: Symbol, ctor: Symbol, arguments: List[js.Tree])(
        implicit pos: Position): js.Tree = {
      val typeVar = encodeClassSym(clazz)
      val instance = js.New(typeVar, Nil)
      js.Apply(js.DotSelect(instance, encodeMethodSym(ctor)), arguments)
    }

    /** Gen JS code for creating a new Array: new Array[T](length)
     *  For multidimensional arrays (dimensions > 1), the arguments can
     *  specify up to `dimensions` lengths for the first dimensions of the
     *  array.
     */
    def genNewArray(arrayType: Type, dimensions: Int,
        arguments: List[js.Tree])(implicit pos: Position): js.Tree = {
      val argsLength = arguments.length

      if (argsLength > dimensions)
        abort("too many arguments for array constructor: found " + argsLength +
          " but array has only " + dimensions + " dimension(s)")

      val arrayClassData = encodeClassDataOfType(arrayType)

      genBuiltinApply("newArrayObject", arrayClassData,
          js.ArrayConstr(arguments))
    }

    /** Gen JS code for an array literal
     *  We generate a JS array construction that we wrap in a native array
     *  wrapper.
     */
    def genArrayValue(tree: Tree): js.Tree = {
      implicit val pos = tree.pos
      val ArrayValue(tpt @ TypeTree(), elems) = tree

      val arrayClassData = encodeClassDataOfType(tree.tpe)
      val nativeArray = js.ArrayConstr(elems map genExpr)

      genBuiltinApply("makeNativeArrayWrapper",
          arrayClassData, nativeArray)
    }

    /** Gen JS code for a Match, i.e., a switch-able pattern match
     *  Eventually, this is compiled into a JS switch construct. But because
     *  we can be in expression position, and a JS switch cannot be given a
     *  meaning in expression position, we emit a JS "match" construct (which
     *  does not need the `break`s in each case. `JSDesugaring` will transform
     *  that in a switch.
     *
     *  Some caveat here. It may happen that there is a guard in here, despite
     *  the fact that switches cannot have guards (in the JVM nor in JS).
     *  The JVM backend emits a jump to the default clause when a guard is not
     *  fulfilled. We cannot do that. Instead, currently we duplicate the body
     *  of the default case in the else branch of the guard test.
     */
    def genMatch(tree: Tree): js.Tree = {
      implicit val pos = tree.pos
      val Match(selector, cases) = tree

      val expr = genExpr(selector)

      val List(defaultBody0) = for {
        CaseDef(Ident(nme.WILDCARD), EmptyTree, body) <- cases
      } yield body

      val (defaultBody, defaultLabelSym) = defaultBody0 match {
        case LabelDef(_, Nil, rhs) if hasSynthCaseSymbol(defaultBody0) =>
          (rhs, defaultBody0.symbol)
        case _ =>
          (defaultBody0, NoSymbol)
      }

      var clauses: List[(List[js.Tree], js.Tree)] = Nil
      var elseClause: js.Tree = js.EmptyTree

      for (caze @ CaseDef(pat, guard, body) <- cases) {
        assert(guard == EmptyTree)

        def genBody() = body match {
          // Yes, this will duplicate the default body in the output
          case If(cond, thenp, app @ Apply(_, Nil)) if app.symbol == defaultLabelSym =>
            js.If(genExpr(cond), genExpr(thenp), genExpr(defaultBody))(body.pos)
          case If(cond, thenp, Block(List(app @ Apply(_, Nil)), _)) if app.symbol == defaultLabelSym =>
            js.If(genExpr(cond), genExpr(thenp), genExpr(defaultBody))(body.pos)

          case _ =>
            genExpr(body)
        }

        pat match {
          case lit: Literal =>
            clauses = (List(genExpr(lit)), genBody()) :: clauses
          case Ident(nme.WILDCARD) =>
            elseClause = genExpr(defaultBody)
          case Alternative(alts) =>
            val genAlts = {
              alts map {
                case lit: Literal => genExpr(lit)
                case _ =>
                  abort("Invalid case in alternative in switch-like pattern match: " +
                      tree + " at: " + tree.pos)
              }
            }
            clauses = (genAlts, genBody()) :: clauses
          case _ =>
            abort("Invalid case statement in switch-like pattern match: " +
                tree + " at: " + (tree.pos))
        }
      }

      js.Match(expr, clauses.reverse, elseClause)
    }

    /** Gen JS code for a translated match
     *
     *  This implementation relies heavily on the patterns of trees emitted
     *  by the current pattern match phase (as of Scala 2.10).
     *
     *  For matches in expression position (i.e., whose types is not Unit), a
     *  synthetic variable is generated that will contain the result of the
     *  match. Think: a tiny transformation phase that transforms
     *    arbiter match {
     *      case Case1 => expr
     *      ...
     *    } // of type T
     *  into
     *    {
     *      var matchResult: T = _
     *      arbiter match {
     *        case Case1 => matchResult = expr
     *        ...
     *      } // of type Unit
     *      matchResult
     *    }
     *  We do this because it is hard to give meaning to jumps within an
     *  expression context when translating them in JS (even our extended
     *  JS which supports complex constructs in expression position).
     *
     *  The trees output by the pattern matcher are assumed to follow these
     *  rules:
     *  * Each case LabelDef (in `cases`) must not take any argument.
     *  * The last one must be a catch-all (case _ =>) that never falls through.
     *  * Jumps to the `matchEnd` are allowed anywhere in the body of the
     *    corresponding case label-defs, but not outside.
     *  * Jumps to case label-defs are restricted to jumping to the very next
     *    case, and only in positions denoted by <jump> in:
     *    <case-body> ::=
     *        If(_, <case-body>, <jump>)
     *      | Block(_, <case-body>)
     *      | _
     *    These restrictions, together with the fact that we are in statement
     *    position (thanks to the above transformation), mean that they can be
     *    simply replaced by `skip`.
     *
     *  To implement jumps to `matchEnd`, we enclose all the cases in one big
     *  labeled block. Jumps are then compiled as `break`s out of that block.
     */
    def genTranslatedMatch(cases: List[LabelDef],
        matchEnd: LabelDef)(implicit pos: Position): js.Tree = {

      val isResultUnit = toTypeKind(matchEnd.tpe) == UNDEFINED
      val resultVar =
        js.Ident("result$"+encodeLabelSym(matchEnd.symbol).name, None)

      val nextCaseSyms = (cases.tail map (_.symbol)) :+ NoSymbol

      val translatedCases = for {
        (LabelDef(_, Nil, rhs), nextCaseSym) <- cases zip nextCaseSyms
      } yield {
        def genCaseBody(tree: Tree): js.Tree = {
          implicit val pos = tree.pos
          tree match {
            case If(cond, thenp, app @ Apply(_, Nil)) if app.symbol == nextCaseSym =>
              js.If(genExpr(cond), genCaseBody(thenp), js.Skip())

            case Block(stats, expr) =>
              js.Block(stats map genStat, genCaseBody(expr))

            case _ =>
              if (isResultUnit) genStat(tree)
              else js.Assign(resultVar, genExpr(tree))
          }
        }

        genCaseBody(rhs)
      }

      val matchBlock = js.LabeledStat(
          encodeLabelSym(matchEnd.symbol), js.Block(translatedCases))

      if (isResultUnit) {
        statToExpr(matchBlock)
      } else {
        js.Block(
            js.VarDef(resultVar, js.EmptyTree),
            matchBlock,
            resultVar)
      }
    }

    /** Test whether the given method is a primitive from Scala.js point of view */
    private def isPrimitive(sym: Symbol) = {
      // TODO Is (sym ne String_+) still useful here?
      (scalaPrimitives.isPrimitive(sym) && (sym ne String_+))
    }

    /** Gen JS code for a primitive method call */
    private def genPrimitiveOp(tree: Apply): js.Tree = {
      import scalaPrimitives._

      implicit val jspos = tree.pos

      val sym = tree.symbol
      val Apply(fun @ Select(receiver, _), args) = tree

      val code = scalaPrimitives.getPrimitive(sym, receiver.tpe)

      if (isArithmeticOp(code) || isLogicalOp(code) || isComparisonOp(code))
        genSimpleOp(tree, receiver :: args, code)
      else if (code == scalaPrimitives.CONCAT)
        genStringConcat(tree, receiver, args)
      else if (code == HASH)
        genScalaHash(tree, receiver)
      else if (isArrayOp(code))
        genArrayOp(tree, code)
      else if (code == SYNCHRONIZED)
        genSynchronized(tree)
      else if (isCoercion(code))
        genCoercion(tree, receiver, code)
      else if (jsPrimitives.isJavaScriptPrimitive(code))
        genJSPrimitive(tree, receiver, args, code)
      else
        abort("Primitive operation not handled yet: " + sym.fullName + "(" +
            fun.symbol.simpleName + ") " + " at: " + (tree.pos))
    }

    /** Gen JS code for a simple operation (arithmetic, logical, or comparison) */
    private def genSimpleOp(tree: Apply, args: List[Tree], code: Int): js.Tree = {
      import scalaPrimitives._

      implicit val jspos = tree.pos

      val sources = args map genExpr

      sources match {
        // Unary operation
        case List(source) =>
          (code match {
            case POS =>
              js.UnaryOp("+", source)
            case NEG =>
              js.UnaryOp("-", source)
            case NOT =>
              js.UnaryOp("~", source)
            case ZNOT =>
              js.UnaryOp("!", source)
            case _ =>
              abort("Unknown unary operation code: " + code)
          })

        // Binary operation
        case List(lsrc, rsrc) =>
          lazy val leftKind = toTypeKind(args.head.tpe)

          def genEquality(eqeq: Boolean, not: Boolean) = {
            if (eqeq && leftKind.isReferenceType &&
                !isRawJSType(args(0).tpe) && !isRawJSType(args(1).tpe)) {
              val body = genEqEqPrimitive(args(0), args(1), lsrc, rsrc)
              if (not) js.UnaryOp("!", body) else body
            } else
              js.BinaryOp(if (not) "!==" else "===", lsrc, rsrc)
          }

          (code match {
            case ADD => js.BinaryOp("+", lsrc, rsrc)
            case SUB => js.BinaryOp("-", lsrc, rsrc)
            case MUL => js.BinaryOp("*", lsrc, rsrc)
            case DIV =>
              val actualDiv = js.BinaryOp("/", lsrc, rsrc)
              (leftKind: @unchecked) match {
                case LongKind => genBuiltinApply("truncateToLong", actualDiv)
                case _:INT => js.BinaryOp("|", actualDiv, js.IntLiteral(0))
                case _:FLOAT => actualDiv
              }
            case MOD => js.BinaryOp("%", lsrc, rsrc)
            case OR => js.BinaryOp("|", lsrc, rsrc)
            case XOR => js.BinaryOp("^", lsrc, rsrc)
            case AND => js.BinaryOp("&", lsrc, rsrc)
            case LSL => js.BinaryOp("<<", lsrc, rsrc)
            case LSR => js.BinaryOp(">>>", lsrc, rsrc)
            case ASR => js.BinaryOp(">>", lsrc, rsrc)
            case LT => js.BinaryOp("<", lsrc, rsrc)
            case LE => js.BinaryOp("<=", lsrc, rsrc)
            case GT => js.BinaryOp(">", lsrc, rsrc)
            case GE => js.BinaryOp(">=", lsrc, rsrc)
            case EQ => genEquality(eqeq = true, not = false)
            case NE => genEquality(eqeq = true, not = true)
            case ID => genEquality(eqeq = false, not = false)
            case NI => genEquality(eqeq = false, not = true)
            case ZOR => js.BinaryOp("||", lsrc, rsrc)
            case ZAND => js.BinaryOp("&&", lsrc, rsrc)
            case _ =>
              abort("Unknown binary operation code: " + code)
          })

        case _ =>
          abort("Too many arguments for primitive function: " + tree)
      }
    }

    /** Gen JS code for a call to Any.== */
    def genEqEqPrimitive(l: Tree, r: Tree, lsrc: js.Tree, rsrc: js.Tree)(
        implicit pos: Position): js.Tree = {
      /** True if the equality comparison is between values that require the use of the rich equality
        * comparator (scala.runtime.Comparator.equals). This is the case when either side of the
        * comparison might have a run-time type subtype of java.lang.Number or java.lang.Character.
        * When it is statically known that both sides are equal and subtypes of Number of Character,
        * not using the rich equality is possible (their own equals method will do ok.)*/
      def mustUseAnyComparator: Boolean = {
        def areSameFinals = l.tpe.isFinalType && r.tpe.isFinalType && (l.tpe =:= r.tpe)
        !areSameFinals && isMaybeBoxed(l.tpe.typeSymbol) && isMaybeBoxed(r.tpe.typeSymbol)
      }

      val function = if (mustUseAnyComparator) "anyEqEq" else "anyRefEqEq"
      genBuiltinApply(function, lsrc, rsrc)
    }

    /** Gen JS code for string concatenation
     *  We explicitly call the JS toString() on any non-String argument to
     *  avoid the weird things happening when adding "things" in JS.
     */
    private def genStringConcat(tree: Apply, receiver: Tree, args: List[Tree]): js.Tree = {
      implicit val pos = tree.pos

      val List(lhs, rhs) = for {
        op <- receiver :: args
      } yield {
        if (isStringType(op.tpe)) genExpr(op)
        else js.ApplyMethod(genExpr(op), js.Ident("toString"), Nil)
      }

      js.BinaryOp("+", lhs, rhs)
    }

    /** Gen JS code for a call to Any.## */
    private def genScalaHash(tree: Apply, receiver: Tree): js.Tree = {
      implicit val jspos = tree.pos

      val instance = genLoadModule(ScalaRunTimeModule)
      val arguments = List(genExpr(receiver))
      val sym = getMember(ScalaRunTimeModule, stringToTermName("hash"))

      js.ApplyMethod(instance, encodeMethodSym(sym), arguments)
    }

    /** Gen JS code for an array operation (get, set or length) */
    private def genArrayOp(tree: Tree, code: Int): js.Tree = {
      import scalaPrimitives._

      implicit val pos = tree.pos

      val Apply(Select(arrayObj, _), args) = tree
      val arrayValue = js.DotSelect(genExpr(arrayObj), js.Ident("underlying"))
      val arguments = args map genExpr

      if (scalaPrimitives.isArrayGet(code)) {
        // get an item of the array
        if (settings.debug.value)
          assert(args.length == 1,
              s"Array get requires 1 argument, found ${args.length} in $tree")

        js.BracketSelect(arrayValue, arguments(0))
      } else if (scalaPrimitives.isArraySet(code)) {
        // set an item of the array
        if (settings.debug.value)
          assert(args.length == 2,
              s"Array set requires 2 arguments, found ${args.length} in $tree")

        statToExpr {
          js.Assign(js.BracketSelect(arrayValue, arguments(0)), arguments(1))
        }
      } else {
        // length of the array
        js.DotSelect(arrayValue, js.Ident("length"))
      }
    }

    /** Gen JS code for a call to AnyRef.synchronized */
    private def genSynchronized(tree: Apply): js.Tree = {
      /* JavaScript is single-threaded. I believe we can drop the
       * synchronization altogether.
       */
      genExpr(tree.args.head)
    }

    /** Gen JS code for a coercion */
    private def genCoercion(tree: Apply, receiver: Tree, code: Int): js.Tree = {
      import scalaPrimitives._

      implicit val jspos = tree.pos

      val source = genExpr(receiver)

      (code: @scala.annotation.switch) match {
        case B2F | B2D | S2F | S2D | C2F | C2D | I2F | I2D | L2F | L2D =>
          source

        case F2B | F2S | F2C | F2I | D2B | D2S | D2C | D2I =>
          js.BinaryOp("|", source, js.IntLiteral(0))

        case F2L | D2L =>
          genBuiltinApply("truncateToLong", source)

        case _ => source
      }
    }

    /** Gen JS code for an ApplyDynamic
     *  ApplyDynamic nodes appear as the result of calls to methods of a
     *  structural type.
     *
     *  Most unfortunately, earlier phases of the compiler assume too much
     *  about the backend, namely, they believe arguments and the result must
     *  be boxed, and do the boxing themselves. This decision should be left
     *  to the backend, but it's not, so we have to undo these boxes.
     *
     *  Otherwise, this is just a regular method call, because JS is dynamic
     *  anyway.
     */
    private def genApplyDynamic(tree: ApplyDynamic,
        nobox: Boolean = false): js.Tree = {

      implicit val pos = tree.pos

      val sym = tree.symbol
      val ApplyDynamic(receiver, args) = tree

      val instance = genExpr(receiver)

      val arguments = args zip sym.tpe.params map { case (arg, param) =>
        if (isBoxedForApplyDynamic(param.tpe)) {
          arg match {
            case Apply(_, List(result)) if isBox(arg.symbol) => genExpr(result)
            case _ => makeUnbox(genExpr(arg), param.tpe)
          }
        } else {
          genExpr(arg)
        }
      }

      val apply = js.ApplyMethod(instance, encodeMethodSym(sym), arguments)

      if (nobox || !isBoxedForApplyDynamic(sym.tpe.resultType))
        apply
      else
        makeBox(apply, sym.tpe.resultType)
    }

    /** Test whether the given type is artificially boxed for ApplyDynamic */
    private def isBoxedForApplyDynamic(tpe: Type) =
      tpe.typeSymbol.isPrimitiveValueClass

    /** Gen a boxing operation (tpe is the primitive type) */
    private def makeBox(expr: js.Tree, tpe: Type)(
        implicit pos: Position): js.Tree =
      makeBoxUnbox(expr, tpe, "b")

    /** Gen an unboxing operation (tpe is the primitive type) */
    private def makeUnbox(expr: js.Tree, tpe: Type)(
        implicit pos: Position): js.Tree =
      makeBoxUnbox(expr, tpe, "u")

    /** Common implementation for `makeBox()` and `makeUnbox()` */
    private def makeBoxUnbox(expr: js.Tree, tpe: Type, functionPrefix: String)(
        implicit pos: Position): js.Tree = {

      val boxFunName = toTypeKind(tpe) match {
        case kind: ValueTypeKind => functionPrefix + kind.primitiveCharCode
        case _ =>
          abort(s"makeBoxUnbox requires a primitive type, found $tpe at $pos")
      }
      genBuiltinApply(boxFunName, expr)
    }

    /** java.lang.reflect.Array module */
    lazy val ReflectArrayModuleClass = {
      val module = getModuleIfDefined("java.lang.reflect.Array")
      if (module == NoSymbol) NoSymbol
      else module.moduleClass
    }

    /** Gen JS code for a Scala.js-specific primitive method */
    private def genJSPrimitive(tree: Apply, receiver0: Tree,
        args: List[Tree], code: Int): js.Tree = {
      import jsPrimitives._

      implicit val pos = tree.pos

      def receiver = genExpr(receiver0)
      val genArgs = genPrimitiveJSArgs(tree.symbol, args)

      /* The implementations of java.lang.Class and java.lang.reflect.Array
       * use fields and methods of the Scala.js global environment through
       * js.Dynamic calls.
       * These must be emitted as dot-selects when possible.
       */
      def shouldUseDynamicSelect: Boolean =
        currentClassSym == ClassClass || currentClassSym == ReflectArrayModuleClass

      def maybeDynamicSelect(receiver: js.Tree, item: js.Tree): js.Tree = {
        if (shouldUseDynamicSelect) {
          // Now that's a cute hack ...
          js.DynamicSelect(receiver, item) match {
            case js.DotSelect(
                js.DotSelect(js.Ident(ScalaJSEnvironmentName, _), js.Ident("g", _)),
                globalVar) =>
              globalVar
            case x => x
          }
        } else {
          js.BracketSelect(receiver, item)
        }
      }

      if (code == DYNAPPLY) {
        // js.Dynamic.applyDynamic(methodName)(actualArgs:_*)
        val methodName :: actualArgs = genArgs
        js.Apply(maybeDynamicSelect(receiver, methodName), actualArgs)
      } else if (code == ARR_CREATE) {
        // js.Array.create(elements:_*)
        js.ArrayConstr(genArgs)
      } else (genArgs match {
        case Nil =>
          code match {
            case GETGLOBAL => envField("g")
          }

        case List(arg) =>
          code match {
            case V2JS => js.Undefined()
            case Z2JS => arg
            case N2JS => arg
            case S2JS => arg

            /** Convert a scala.FunctionN f to a js.FunctionN
             *  Basically it binds the appropriate `apply` method of f to f.
             *  (function($this) {
             *    return function(args...) {
             *      return $this["the right apply(...)"](args...);
             *    }
             *  })(f);
             *
             *  TODO Use the JS function Function.prototype.bind()?
             */
            case F2JS =>
              val inputTpe = args.head.tpe
              val applyMeth = getMemberMethod(inputTpe.typeSymbol,
                  newTermName("apply"))
              val arity = applyMeth.tpe.params.size
              val theFunction = js.Ident("$this")
              val arguments = (1 to arity).toList map (x => js.Ident("arg"+x))
              js.captureWithin(theFunction, arg) {
                js.Function(arguments, {
                  js.Return(js.ApplyMethod(theFunction,
                      encodeMethodSym(applyMeth), arguments))
                })
              }

            case JS2Z => arg
            case JS2N => arg
            case JS2S => arg

            case ANY2DYN => arg

            case DYNSELECT =>
              // js.Dynamic.selectDynamic(arg)
              maybeDynamicSelect(receiver, arg)
            case DICT_SELECT =>
              // js.Dictionary.apply(arg)
              js.BracketSelect(receiver, arg)
          }

        case List(arg1, arg2) =>
          code match {
            case DYNUPDATE =>
              // js.Dynamic.updateDynamic(arg1)(arg2)
              statToExpr(js.Assign(maybeDynamicSelect(receiver, arg1), arg2))
            case DICT_UPDATE =>
              // js.Dictionary.update(arg1, arg2)
              statToExpr(js.Assign(js.BracketSelect(receiver, arg1), arg2))
          }
      })
    }

    /** Gen JS code for a primitive JS call (to a method of a subclass of js.Any)
     *  This is the typed Scala.js to JS bridge feature. Basically it boils
     *  down to calling the method without name mangling. But other aspects
     *  come into play:
     *  * Operator methods are translated to JS operators (not method calls)
     *  * apply is translated as a function call, i.e. o() instead of o.apply()
     *  * Some methods of java.lang.String are given an alternative name
     *    (TODO: consider them as primitives instead?)
     *  * Scala varargs are turned into JS varargs (see genPrimitiveJSArgs())
     *  * Getters and parameterless methods are translated as Selects
     *  * Setters are translated to Assigns of Selects
     */
    private def genPrimitiveJSCall(tree: Apply): js.Tree = {
      implicit val pos = tree.pos

      val sym = tree.symbol
      val Apply(fun @ Select(receiver0, _), args0) = tree

      val funName = sym.nameString
      val receiver = genExpr(receiver0)
      val args = genPrimitiveJSArgs(sym, args0)
      val argc = args.length

      val isString = isStringType(receiver0.tpe)

      funName match {
        case "unary_+" | "unary_-" | "unary_~" | "unary_!" =>
          assert(argc == 0)
          js.UnaryOp(funName.substring(funName.length-1), receiver)

        case "+" | "-" | "*" | "/" | "%" | "<<" | ">>" | ">>>" |
             "&" | "|" | "^" | "&&" | "||" =>
          assert(argc == 1)
          js.BinaryOp(funName, receiver, args.head)

        case "apply" =>
          js.Apply(receiver, args)

        case "charAt" | "codePointAt" if isString =>
          js.ApplyMethod(receiver, js.Ident("charCodeAt"), args)

        case "length" if isString =>
          js.DotSelect(receiver, js.Ident("length"))

        case _ =>
          def wasNullaryMethod(sym: Symbol) = {
            beforePhase(currentRun.uncurryPhase) {
              sym.tpe.isInstanceOf[NullaryMethodType]
            }
          }

          if (argc == 0 && (sym.isGetter || wasNullaryMethod(sym))) {
            js.BracketSelect(receiver, js.StringLiteral(funName))
          } else if (argc == 1 && sym.isSetter) {
            statToExpr(js.Assign(
                js.BracketSelect(receiver,
                    js.StringLiteral(funName.substring(0, funName.length-2))),
                args.head))
          } else {
            js.ApplyMethod(receiver, js.StringLiteral(funName), args)
          }
      }
    }

    /** Gen JS code for new java.lang.String(...)
     *  TODO Currently only new String() and new String(String) are implemented
     */
    private def genNewString(tree: Apply): js.Tree = {
      implicit val pos = tree.pos
      val Apply(fun @ Select(_, _), args0) = tree

      val ctor = fun.symbol
      val args = genPrimitiveJSArgs(ctor, args0)

      (args0 map (_.tpe)) match {
        case Nil => js.StringLiteral("")
        case List(tpe) if isStringType(tpe) => args.head
        case _ =>
          // TODO
          js.Throw(js.StringLiteral("new String() not implemented"))
      }
    }

    /** Gen JS code for a new of a JS class (subclass of js.Any) */
    private def genPrimitiveJSNew(tree: Apply): js.Tree = {
      implicit val pos = tree.pos

      val Apply(fun @ Select(New(tpt), _), args0) = tree
      val cls = tpt.tpe.typeSymbol
      val ctor = fun.symbol

      val args = genPrimitiveJSArgs(ctor, args0)

      if (cls == JSObjectClass && args.isEmpty) js.ObjectConstr(Nil)
      else js.New(genPrimitiveJSClass(cls), args)
    }

    /** Gen JS code representing a JS class (subclass of js.Any) */
    private def genPrimitiveJSClass(sym: Symbol)(
        implicit pos: Position): js.Tree = {
      /* TODO Improve this, so that the JS name is not bound to the Scala name
       * (idea: annotation on the class? optional annot?) */
      val className = js.StringLiteral(sym.nameString)
      genSelectInGlobalScope(className)
    }

    /** Gen JS code representing a JS module (var of the global scope) */
    private def genPrimitiveJSModule(sym: Symbol)(
        implicit pos: Position): js.Tree = {
      /* TODO Improve this, so that the JS name is not bound to the Scala name
       * (idea: annotation on the class? optional annot?) */
      val moduleName = js.StringLiteral(sym.nameString)
      genSelectInGlobalScope(moduleName)
    }

    /** Gen JS code selecting a field of the global scope */
    private def genSelectInGlobalScope(property: js.StringLiteral)(
        implicit pos: Position): js.Tree = {
      js.BracketSelect(envField("g"), property)
    }

    /** Gen actual actual arguments to a primitive JS call
     *  This handles repeated arguments (varargs) by turning them into
     *  JS varargs, i.e., by expanding them into normal arguments.
     */
    private def genPrimitiveJSArgs(sym: Symbol, args: List[Tree]): List[js.Tree] = {
      val wereRepeated = afterPhase(currentRun.typerPhase) {
        for {
          params <- sym.tpe.paramss
          param <- params
        } yield isScalaRepeatedParamType(param.tpe)
      }

      args zip wereRepeated flatMap {
        case (arg, wasRepeated) =>
          if (wasRepeated) genPrimitiveJSRepeatedParam(arg)
          else List(genExpr(arg))
      }
    }

    /** Expand the elements of an actual repeated argument */
    private def genPrimitiveJSRepeatedParam(arg: Tree): List[js.Tree] = {
      arg match {
        case Apply(wrapRefArray_?, List(
            Apply(TypeApply(asInstanceOf_? @ Select(
                ArrayValue(tpt, elems), _), _), _)))
        if (wrapRefArray_?.symbol == Predef_wrapRefArray) &&
            (asInstanceOf_?.symbol == Object_asInstanceOf) =>
          elems map genExpr

        case Select(_, _) if arg.symbol == NilModule =>
          Nil

        case _ =>
          // TODO This can be supported using Function.prototype.apply
          abort("Passing a seq:_* to a JavaScript method is not supported: "+arg)
      }
    }

    /** Generate a literal "zero" for the requested type */
    def genZeroOf(tpe: Type)(implicit pos: Position): js.Tree = toTypeKind(tpe) match {
      case UNDEFINED => js.Undefined()
      case BOOL => js.BooleanLiteral(false)
      case INT(_) => js.IntLiteral(0)
      case FLOAT(_) => js.DoubleLiteral(0.0)
      case REFERENCE(_) => js.Null()
      case ARRAY(_) => js.Null()
    }

    /** Generate loading of a module value */
    private def genLoadModule(sym0: Symbol)(implicit pos: Position): js.Tree = {
      /* Sometimes we receive a module class here.
       * We must select its companion module if it exists.
       */
      val sym =
        if (sym0.isModuleClass && sym0.companionModule != NoSymbol) sym0.companionModule
        else sym0

      val isGlobalScope =
        isScalaJSDefined &&
        sym.isModuleOrModuleClass && // TODO Why? Is this ever false?
        beforePhase(currentRun.erasurePhase) {
          sym.tpe.typeSymbol isSubClass JSGlobalScopeClass
        }

      if (isGlobalScope) envField("g")
      else if (isRawJSType(sym.tpe)) genPrimitiveJSModule(sym)
      else encodeModuleSym(sym)
    }

    /** Generate access to a static member */
    private def genStaticMember(sym: Symbol)(implicit pos: Position) = {
      /* Actually, there is no static member in Scala.js. If we come here, that
       * is because we found the symbol in a Java-emitted .class in the
       * classpath. But the corresponding implementation in Scala.js will
       * actually be a val in the companion module.
       * So we cheat here. This is a workaround for not having separate
       * compilation yet.
       */
      val instance = genLoadModule(sym.owner)
      val method = encodeStaticMemberSym(sym)
      js.ApplyMethod(instance, method, Nil)
    }

    /** Generate a Class[_] value (e.g. coming from classOf[T]) */
    private def genClassConstant(tpe: Type)(implicit pos: Position): js.Tree = {
      encodeClassOfType(tpe)
    }

    /** Generate a call to a runtime builtin helper */
    def genBuiltinApply(funName: String, args: js.Tree*)(implicit pos: Position) = {
      js.ApplyMethod(environment, js.Ident(funName), args.toList)
    }
  }

  /** Test whether the given type represents a raw JavaScript type
   *
   *  I.e., test whether the type extends scala.js.Any
   */
  def isRawJSType(tpe: Type): Boolean = {
    isStringType(tpe) ||
    (isScalaJSDefined && beforePhase(currentRun.erasurePhase) {
      tpe.typeSymbol isSubClass JSAnyClass
    })
  }

  private def isStringType(tpe: Type): Boolean =
    tpe.typeSymbol == StringClass
}<|MERGE_RESOLUTION|>--- conflicted
+++ resolved
@@ -126,20 +126,14 @@
                   genInterface(cd)
                 } else if (sym.isImplClass) {
                   genImplClass(cd)
+                } else if (isRawJSType(sym.tpe)) {
+                  genRawJSClassData(cd)
                 } else {
-<<<<<<< HEAD
-                  bundle += genClass(cd)
-                  if (!isRawJSType(sym.tpe)) {
-                    if ((sym.isModuleClass && !sym.isLifted) || sym.isImplClass)
-                      bundle += genModuleAccessor(sym)
-                  }
-=======
                   val classDef = genClass(cd)
                   if (sym.isModuleClass && !sym.isLifted)
                     js.Block(classDef, genModuleAccessor(sym))
                   else
                     classDef
->>>>>>> 3f91153a
                 }
                 val scopedTree = js.Apply(js.Function(Nil, tree), Nil)
                 generatedClasses += sym -> scopedTree
@@ -176,10 +170,6 @@
      *  The class definition itself is wrapped inside a closure which is
      *  only registered to the Scala.js environment using `registerClass`. It
      *  is not automatically created, only on demand.
-     *
-     *  For classes representing raw JS types (i.e., <: js.Any), the class is
-     *  not actually emitted. It is only registered with undefined
-     *  constructors, to support reflection.
      */
     def genClass(cd: ClassDef): js.Tree = {
       import js.TreeDSL._
@@ -197,11 +187,9 @@
         else currentClassSym.superClass
       val superClassIdent = encodeFullNameIdent(superClass)
 
-      val rawJSType = isRawJSType(currentClassSym.tpe)
-
       val generatedMembers = new ListBuffer[js.Tree]
 
-      if (!rawJSType && !currentClassSym.isInterface)
+      if (!currentClassSym.isInterface)
         generatedMembers += genConstructor(cd)
 
       def gen(tree: Tree) {
@@ -219,13 +207,10 @@
         }
       }
 
-      if (!rawJSType)
-        gen(impl)
+      gen(impl)
 
       // Generate the bridges, then steal the constructor bridges (1 at most)
-      val bridges0 =
-        if (rawJSType) Nil
-        else genBridgesForClass(currentClassSym)
+      val bridges0 = genBridgesForClass(currentClassSym)
       val (constructorBridges0, bridges) = bridges0.partition {
         case js.MethodDef(js.Ident("init\ufe33", _), _, _) => true
         case _ => false
@@ -233,29 +218,17 @@
       assert(constructorBridges0.size <= 1)
 
       val constructorBridge = {
-        if (rawJSType) None
-        else if (!currentClassSym.isImplClass) constructorBridges0.headOption
+        if (!currentClassSym.isImplClass) constructorBridges0.headOption
         else {
           // Make up
           Some(js.MethodDef(js.Ident("irrelevant"), Nil, js.Skip()))
         }
       }
 
-<<<<<<< HEAD
-      val typeVar = js.Ident("Class", originalClassName)
-      val classDefinition = {
-        if (rawJSType)
-          js.VarDef(typeVar, js.Undefined())
-        else
-          js.ClassDef(typeVar, encodeClassSym(superClass),
-              generatedMembers.toList ++ bridges)
-      }
-=======
       val typeVar = envField("c") DOT classIdent
       val classDefinition = js.ClassDef(typeVar,
           envField("inheritable") DOT superClassIdent,
           generatedMembers.toList ++ bridges)
->>>>>>> 3f91153a
 
       def protoField(name: String) =
         typeVar DOT "prototype" DOT js.Ident(name)
@@ -287,11 +260,7 @@
               jsConstructorVar DOT "prototype" := typeVar DOT "prototype")
 
         case _ =>
-<<<<<<< HEAD
-          js.VarDef(jsConstructorVar, js.Undefined())
-=======
           js.Skip()
->>>>>>> 3f91153a
       }
 
       // Instance tests
@@ -320,6 +289,23 @@
       currentClassSym = null
 
       everything
+    }
+
+    // Generate the class data of a raw JS class -------------------------------
+
+    /** Gen JS code creating the class data of a raw JS class
+     */
+    def genRawJSClassData(cd: ClassDef): js.Tree = {
+      import js.TreeDSL._
+
+      implicit val pos = cd.pos
+      val ClassDef(mods, name, _, impl) = cd
+      val sym = cd.symbol
+
+      val classIdent = encodeFullNameIdent(sym)
+
+      val classDataVar = envField("data") DOT classIdent
+      classDataVar := genDataRecord(cd)
     }
 
     // Generate an interface ---------------------------------------------------
@@ -395,7 +381,7 @@
       implDefinition
     }
 
-    // Commons for genClass and genInterface -----------------------------------
+    // Commons for genClass, genRawJSClassData and genInterface ----------------
 
     def genInstanceTestMethods(cd: ClassDef): js.Tree = {
       import js.TreeDSL._
