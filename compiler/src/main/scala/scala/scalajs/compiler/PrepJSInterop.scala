/* Scala.js compiler
 * Copyright 2013 LAMP/EPFL
 * @author Tobias Schlatter
 */

package scala.scalajs.compiler

import scala.tools.nsc
import nsc._

import scala.collection.immutable.ListMap

/** Prepares classes extending js.Any for JavaScript interop
 *
 * This phase does two things:
 * - Annotate subclasses of js.Any to be treated specially
 * - Handle extension methods to subclasses of js.Any
 *
 * @author Tobias Schlatter
 */
abstract class PrepJSInterop extends plugins.PluginComponent with transform.Transform {
  val jsAddons: JSGlobalAddons {
    val global: PrepJSInterop.this.global.type
  }

  import global._
  import jsAddons._
  import definitions._
  import rootMirror._
  import jsDefinitions._

  val phaseName = "jsinterop"

  override def newPhase(p: nsc.Phase) = new JSInteropPhase(p)
  class JSInteropPhase(prev: nsc.Phase) extends Phase(prev) {
    override def name = phaseName
    override def description = "Prepare ASTs for JavaScript interop"
  }

  override protected def newTransformer(unit: CompilationUnit) =
    new JSInteropTransformer(unit)

  class JSInteropTransformer(unit: CompilationUnit) extends Transformer {

    var inJSAnyMod = false
    var inJSAnyCls = false
    var inScalaCls = false
    var inScalaEnum = false

    def jsAnyClassOnly = !inJSAnyCls && allowJSAny
    def allowImplDef   = !inJSAnyCls && !inJSAnyMod
    def allowJSAny     = !inScalaCls
    def inJSAny        = inJSAnyMod || inJSAnyCls

    override def transform(tree: Tree): Tree = tree match {
      // Catch special case of ClassDef in ModuleDef
      case cldef: ClassDef if jsAnyClassOnly && isJSAny(cldef) =>
        transformJSAny(cldef)

      // Catch forbidden implDefs
      case idef: ImplDef if !allowImplDef =>
        unit.error(idef.pos, "Traits, classes and objects extending js.Any " +
            "may not have inner traits, classes or objects")
        super.transform(tree)

      // Handle js.Anys
      case idef: ImplDef if isJSAny(idef) =>
        transformJSAny(idef)

      // Catch Scala Enumerations to transform calls to scala.Enumeration.Value
      case cldef: ClassDef if isScalaEnum(cldef) =>
        enterScalaCls {
          enterScalaEnum {
            super.transform(cldef)
          }
        }
      case idef: ImplDef if isScalaEnum(idef) =>
        enterScalaEnum { super.transform(idef) }

      // Catch (Scala) ClassDefs to forbid js.Anys
      case cldef: ClassDef =>
        enterScalaCls { super.transform(cldef) }

      // Catch ValDefs in enumerations with simple calls to Value
      case ValDef(mods, name, tpt, ScalaEnumValNoName(optPar)) if inScalaEnum =>
        val nrhs = ScalaEnumValName(tree.symbol.owner, tree.symbol, optPar)
        treeCopy.ValDef(tree, mods, name, transform(tpt), nrhs)

      // Catch Select on Enumeration.Value we couldn't transform but need to
      // Note that ScalaEnumValue.apply never constructs
      case ScalaEnumValNoName(_) =>
        unit.warning(tree.pos,
                     """Couldn't transform call to Enumeration.Value.
                       |The resulting program is unlikely to function properly as this
                       |operation requires reflection.""".stripMargin)
        super.transform(tree)

      case _ => super.transform(tree)
    }

    /**
     * Performs checks and rewrites specific to classes / objects extending
     * js.Any
     */
    private def transformJSAny(implDef: ImplDef) = {
      implDef match {
        // Check that we are not an anonymous class
        case cldef: ClassDef
          if cldef.symbol.isAnonymousClass && !isJSLambda(cldef) =>
          unit.error(implDef.pos, "Anonymous classes may not " +
              "extend js.Any")

        // Check that we do not have a case modifier
        case implDef if implDef.mods.hasFlag(Flag.CASE) =>
          unit.error(implDef.pos, "Classes and objects extending " +
              "js.Any may not have a case modifier")

        // Check if we may have a js.Any here
        case cldef: ClassDef if !allowJSAny && !jsAnyClassOnly &&
          !isJSLambda(cldef) =>
          unit.error(implDef.pos, "Classes extending js.Any may not be " +
              "defined inside a class or trait")

        case _: ModuleDef if !allowJSAny =>
          unit.error(implDef.pos, "Objects extending js.Any may not be " +
              "defined inside a class or trait")

        // Check that this is not a class extending js.GlobalScope
        case _: ClassDef if isJSGlobalScope(implDef) &&
          implDef.symbol != JSGlobalScopeClass =>
          unit.error(implDef.pos, "Only objects may extend js.GlobalScope")

        // Check that primary ctor of a ClassDef is no-arg
        // FIXME temporarily disabled until we have better handling.
        //case cldef: ClassDef if !primCtorNoArg(cldef) =>
        //  unit.error(cldef.pos, "The primary constructor of a class extending "+
        //      "js.Any may only have a single, empty argument list")

        case _ =>
          // We cannot use implDef.symbol directly, since the symbol
          // of a module is not its type's symbol but the value it declares
          val sym = implDef.symbol.tpe.typeSymbol

          sym.setAnnotations(rawJSAnnot :: sym.annotations)

      }

      if (implDef.isInstanceOf[ModuleDef])
        enterJSAnyMod { super.transform(implDef) }
      else
        enterJSAnyCls { super.transform(implDef) }
    }

    private def enterJSAnyCls[T](body: =>T) = {
      val old = inJSAnyCls
      inJSAnyCls = true
      val res = body
      inJSAnyCls = old
      res
    }

    private def enterJSAnyMod[T](body: =>T) = {
      val old = inJSAnyMod
      inJSAnyMod = true
      val res = body
      inJSAnyMod = old
      res
    }

    private def enterScalaCls[T](body: =>T) = {
      val old = inScalaCls
      inScalaCls = true
      val res = body
      inScalaCls = old
      res
    }

    private def enterScalaEnum[T](body: =>T) = {
      val old = inScalaEnum
      inScalaEnum = true
      val res = body
      inScalaEnum = old
      res
    }

  }

  private def isJSAny(implDef: ImplDef) = isScalaJSDefined &&
    (implDef.symbol.tpe.typeSymbol isSubClass JSAnyClass)

  private def isJSGlobalScope(implDef: ImplDef) = isScalaJSDefined &&
    (implDef.symbol.tpe.typeSymbol isSubClass JSGlobalScopeClass)

<<<<<<< HEAD
  private def isJSLambda(clDef: ImplDef) = isScalaJSDefined &&
    clDef.symbol.isAnonymousClass && 
    AllJSFunctionClasses.exists(clDef.symbol.tpe.typeSymbol isSubClass _)
=======
  private def isScalaEnum(implDef: ImplDef) =
    implDef.symbol.tpe.typeSymbol isSubClass ScalaEnumClass

  /**
   * Extractor object for calls to scala.Enumeration.Value that do not have an
   * explicit name in the parameters
   *
   * Extracts:
   * - `sel: Select` where sel.symbol is Enumeration.Value (no param)
   * - Apply(meth, List(param)) where meth.symbol is Enumeration.Value(i: Int)
   */
  private object ScalaEnumValNoName {
    private val valueSym =
      getMemberMethod(ScalaEnumClass, newTermName("Value"))
    private val valueNoPar  = valueSym suchThat { _.paramss == List() }
    private val valueIntPar = valueSym suchThat {
      _.tpe.params.map(_.tpe.typeSymbol) == List(IntClass)
    }

    def unapply(t: Tree) = t match {
      case sel: Select if sel.symbol == valueNoPar =>
        Some(None)
      case Apply(meth, List(param)) if meth.symbol == valueIntPar =>
        Some(Some(param))
      case _ =>
        None
    }
  }

  /**
   * Construct a call to Enumeration.Value
   * @param thisSym  ClassSymbol of enclosing class
   * @param nameOrig Symbol of ValDef where this call will be placed
   * 			       (determines the string passed to Value)
   * @param intParam Optional tree with Int passed to Value
   * @return Typed tree with appropriate call to Value
   */
  private def ScalaEnumValName(
      thisSym: Symbol,
      nameOrig: Symbol,
      intParam: Option[Tree]) = {
    val name = nameOrig.asTerm.getterName.encoded
    val params = intParam.toList :+ Literal(Constant(name))
    typer.typed {
      Apply(Select(This(thisSym),newTermName("Value")), params)
    }
  }
>>>>>>> dd35553f

  private def rawJSAnnot =
    Annotation(RawJSTypeAnnot.tpe, List.empty, ListMap.empty)

  private val ScalaEnumClass = getRequiredClass("scala.Enumeration")

  /** checks if the primary constructor of the ClassDef `cldef` does not
   *  take any arguments
   */
  private def primCtorNoArg(cldef: ClassDef) =
    getPrimCtor(cldef.symbol.tpe).map(_.paramss == List(List())).getOrElse(true)

  /** return the MethodSymbol of the primary constructor of the given type
   *  if it exists
   */
  private def getPrimCtor(tpe: Type) =
    tpe.declaration(nme.CONSTRUCTOR).alternatives.collectFirst {
      case ctor: MethodSymbol if ctor.isPrimaryConstructor => ctor
    }

}<|MERGE_RESOLUTION|>--- conflicted
+++ resolved
@@ -191,11 +191,10 @@
   private def isJSGlobalScope(implDef: ImplDef) = isScalaJSDefined &&
     (implDef.symbol.tpe.typeSymbol isSubClass JSGlobalScopeClass)
 
-<<<<<<< HEAD
   private def isJSLambda(clDef: ImplDef) = isScalaJSDefined &&
     clDef.symbol.isAnonymousClass && 
     AllJSFunctionClasses.exists(clDef.symbol.tpe.typeSymbol isSubClass _)
-=======
+
   private def isScalaEnum(implDef: ImplDef) =
     implDef.symbol.tpe.typeSymbol isSubClass ScalaEnumClass
 
@@ -243,7 +242,6 @@
       Apply(Select(This(thisSym),newTermName("Value")), params)
     }
   }
->>>>>>> dd35553f
 
   private def rawJSAnnot =
     Annotation(RawJSTypeAnnot.tpe, List.empty, ListMap.empty)
