/*                     __                                               *\
**     ________ ___   / /  ___      __ ____  Scala.js tools             **
**    / __/ __// _ | / /  / _ | __ / // __/  (c) 2013-2014, LAMP/EPFL   **
**  __\ \/ /__/ __ |/ /__/ __ |/_// /_\ \    http://scala-js.org/       **
** /____/\___/_/ |_/____/_/ | |__/ /____/                               **
**                          |/____/                                     **
\*                                                                      */


package scala.scalajs.tools.optimizer

import scala.annotation.{switch, tailrec}

import scala.collection.mutable

import net.liftweb.json._

import java.net.URI

import scala.scalajs.tools.logging._
import scala.scalajs.tools.io._
import scala.scalajs.tools.classpath._
import scala.scalajs.tools.sourcemap._
import OptData._

import ScalaJSPackedClasspath.{ writePackInfo, PackInfoData }

/** Scala.js optimizer: does type-aware global dce. */
class ScalaJSOptimizer {
  import ScalaJSOptimizer._

  private[this] var logger: Logger = _
  private[this] val encodedNameToClassfile =
    mutable.Map.empty[String, VirtualScalaJSClassfile]

  /** Applies Scala.js-specific optimizations to a sequence of .js files.
   *  See [[ScalaJSOptimizer.Inputs]] for details about the required and
   *  optional inputs.
   *  See [[ScalaJSOptimizer.OutputConfig]] for details about the configuration
   *  for the output of this method.
   *  Returns a [[ScalaJSOptimizer.Result]] containing the result of the
   *  optimizations. Its output file will contain, in that order:
   *  1. The Scala.js core lib,
   *  2. The result of dead code elimination applied to Scala.js class files,
   *  3. The custom .js files, in the same order as they were listed in inputs.
   */
  def optimize(inputs: Inputs, outputConfig: OutputConfig,
      logger: Logger): Unit = {
    this.logger = logger
    try {
      val analyzer = parseInfoFiles(inputs.classpath)
      analyzer.computeReachability()
      writeDCEedOutput(inputs, outputConfig, analyzer)

      // Write out pack order (constant: file is stand alone)
      writePackInfo(outputConfig.writer, PackInfoData(packOrder = 0))
    } finally {
      this.logger = null
    }
  }

  private def parseInfoFiles(classpath: ScalaJSClasspath): Analyzer = {
    val coreData = classpath.coreInfoFiles.map(f => readData(f.content))
    val userData = classpath.classFiles map { classfile =>
      val data = readData(classfile.info)
      val encodedName = data.encodedName
      encodedNameToClassfile += encodedName -> classfile
      data
    }
    new Analyzer(logger, coreData ++ userData)
  }

  private def readData(infoFile: String): ClassInfoData = {
    implicit val formats = DefaultFormats
    Extraction.extract[ClassInfoData](JsonParser.parse(infoFile))
  }

  private def writeDCEedOutput(inputs: Inputs, outputConfig: OutputConfig,
      analyzer: Analyzer): Unit = {

    val builder = {
      import outputConfig._
      if (wantSourceMap)
        new JSFileBuilderWithSourceMap(name,
            writer.contentWriter,
            writer.sourceMapWriter,
<<<<<<< HEAD
            None)
=======
            relativizeSourceMapBase)
>>>>>>> 9b5cb2a1
      else
        new JSFileBuilder(name, writer.contentWriter)
    }

    builder.addFile(inputs.classpath.coreJSLibFile)

    def compareClassInfo(lhs: analyzer.ClassInfo, rhs: analyzer.ClassInfo) = {
      if (lhs.ancestorCount != rhs.ancestorCount) lhs.ancestorCount < rhs.ancestorCount
      else lhs.encodedName.compareTo(rhs.encodedName) < 0
    }

    for {
      classInfo <- analyzer.classInfos.values.toSeq.sortWith(compareClassInfo)
      if classInfo.isNeededAtAll
      classfile <- encodedNameToClassfile.get(classInfo.encodedName)
    } {
      val className = classInfo.encodedName

      class NoSourceMapLinkSelector extends (String => Boolean) {
        override def apply(line: String): Boolean =
          !line.startsWith("//@ sourceMappingURL=")
      }

      class ReachableMethodsSelector extends NoSourceMapLinkSelector {
        private[this] val methodLinePrefix =
          if (classInfo.isImplClass) "ScalaJS.impls"
          else s"ScalaJS.c.$className.prototype"

        private[this] val prefixLength = methodLinePrefix.length
        private[this] var inReachableMethod = false

        override def apply(line: String): Boolean = {
          super.apply(line) && {
            if (line.startsWith(methodLinePrefix)) {
              // Update inReachableMethod
              if (line(prefixLength) == '.') {
                val name = line.substring(prefixLength+1).takeWhile(_ != ' ')
                val encodedName = parse('"'+name+'"').asInstanceOf[JString].s // see #330
                inReachableMethod = classInfo.methodInfos(encodedName).isReachable
              } else {
                // this is an exported method with []-select
                inReachableMethod = true
              }
            }
            inReachableMethod
          }
        }
      }

      class FullInfoSelector extends ReachableMethodsSelector {
        private[this] var state: Int = StateConstructor

        @tailrec
        override final def apply(line: String): Boolean = {
          if (line.startsWith("//@ sourceMappingURL=")) false
          else {
            (state: @switch) match {
              case StateConstructor =>
                if (line.startsWith(s"ScalaJS.c.$className.prototype.constructor =")) {
                  // last line of the Constructor part, switch for next time
                  state = StateMethods
                }
                // include if any subclass is instantiated
                classInfo.isAnySubclassInstantiated

              case StateMethods =>
                if (line.startsWith("/** @constructor */")) {
                  // beginning of the InheritableConstructor part, switch and redo
                  state = StateInheritableConstructor
                  apply(line)
                } else {
                  // still in the Methods part, use the super apply
                  classInfo.isAnySubclassInstantiated && super.apply(line)
                }

              case StateInheritableConstructor =>
                if (line.startsWith("ScalaJS.is.")) {
                  // beginning of the Data part, switch and redo
                  state = StateData
                  apply(line)
                } else {
                  // inheritable constructor
                  classInfo.isAnySubclassInstantiated
                }

              case StateData =>
                if (line.startsWith("ScalaJS.c.")) {
                  // last line of the Data part which is the set-classdata stat
                  state = StateModuleAccessor
                  classInfo.isAnySubclassInstantiated
                } else {
                  // in the Data part
                  classInfo.isDataAccessed
                }

              case StateModuleAccessor =>
                classInfo.isModuleAccessed
            }
          }
        }
      }

      val lines = classfile.readLines().filterNot(_.startsWith("//@"))
      if (classInfo.isImplClass) {
        val selector = new ReachableMethodsSelector
        builder.addPartsOfFile(classfile)(selector)
      } else if (!classInfo.hasInstantiation) {
        // there is only the data anyway
        builder.addFile(classfile)
      } else {
        val selector = new FullInfoSelector
        builder.addPartsOfFile(classfile)(selector)
      }
    }

    for (file <- inputs.customScripts)
      builder.addFile(file)

    builder.complete()
  }
}

object ScalaJSOptimizer {
  /** Inputs of the Scala.js optimizer. */
  final case class Inputs(
      /** The Scala.js classpath entries. */
      classpath: ScalaJSClasspath,
      /** Additional scripts to be appended in the output. */
      customScripts: Seq[VirtualJSFile] = Nil
  )

  object Inputs {
    @deprecated("Use the primary constructor/apply method", "0.4.2")
    def apply(coreJSLib: VirtualJSFile, coreInfoFiles: Seq[VirtualFile],
        scalaJSClassfiles: Seq[VirtualScalaJSClassfile],
        customScripts: Seq[VirtualJSFile]): Inputs = {
      apply(
          ScalaJSClasspath(coreJSLib, coreInfoFiles, scalaJSClassfiles),
          customScripts)
    }

    @deprecated("Use the primary constructor/apply method", "0.4.2")
    def apply(coreJSLib: VirtualJSFile, coreInfoFiles: Seq[VirtualFile],
        scalaJSClassfiles: Seq[VirtualScalaJSClassfile]): Inputs = {
      apply(
          ScalaJSClasspath(coreJSLib, coreInfoFiles, scalaJSClassfiles))
    }
  }

  /** Configuration for the output of the Scala.js optimizer. */
  final case class OutputConfig(
      /** Name of the output file. (used to refer to sourcemaps) */
      name: String,
      /** Writer for the output. */
<<<<<<< HEAD
      writer: VirtualScalaJSPackfileWriter,
      /** Ask to produce source map for the output (currently ignored). */
      wantSourceMap: Boolean = false
=======
      writer: VirtualJSFileWriter,
      /** Ask to produce source map for the output */
      wantSourceMap: Boolean = false,
      /** Base path to relativize paths in the source map. */
      relativizeSourceMapBase: Option[URI] = None
>>>>>>> 9b5cb2a1
  )

  private final val StateConstructor = 0
  private final val StateMethods = 1
  private final val StateInheritableConstructor = 2
  private final val StateData = 3
  private final val StateModuleAccessor = 4
}<|MERGE_RESOLUTION|>--- conflicted
+++ resolved
@@ -84,11 +84,7 @@
         new JSFileBuilderWithSourceMap(name,
             writer.contentWriter,
             writer.sourceMapWriter,
-<<<<<<< HEAD
-            None)
-=======
             relativizeSourceMapBase)
->>>>>>> 9b5cb2a1
       else
         new JSFileBuilder(name, writer.contentWriter)
     }
@@ -243,17 +239,11 @@
       /** Name of the output file. (used to refer to sourcemaps) */
       name: String,
       /** Writer for the output. */
-<<<<<<< HEAD
       writer: VirtualScalaJSPackfileWriter,
-      /** Ask to produce source map for the output (currently ignored). */
-      wantSourceMap: Boolean = false
-=======
-      writer: VirtualJSFileWriter,
       /** Ask to produce source map for the output */
       wantSourceMap: Boolean = false,
       /** Base path to relativize paths in the source map. */
       relativizeSourceMapBase: Option[URI] = None
->>>>>>> 9b5cb2a1
   )
 
   private final val StateConstructor = 0
