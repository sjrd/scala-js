/*
 * Scala.js (https://www.scala-js.org/)
 *
 * Copyright EPFL.
 *
 * Licensed under Apache License 2.0
 * (https://www.apache.org/licenses/LICENSE-2.0).
 *
 * See the NOTICE file distributed with this work for
 * additional information regarding copyright ownership.
 */

package org.scalajs.ir

/** Serialization and hashing tags for trees and types */
private[ir] object Tags {

  // Tags for Trees

  /** Use to denote optional trees. */
  final val TagEmptyTree = 1

  final val TagJSSpread = TagEmptyTree + 1

  final val TagVarDef = TagJSSpread + 1

  final val TagSkip = TagVarDef + 1
  final val TagBlock = TagSkip + 1
  final val TagLabeled = TagBlock + 1
  final val TagAssign = TagLabeled + 1
  final val TagReturn = TagAssign + 1
  final val TagIf = TagReturn + 1
  final val TagWhile = TagIf + 1
  final val TagDoWhile = TagWhile + 1 // removed in 1.13
  final val TagForIn = TagDoWhile + 1
  final val TagTryCatch = TagForIn + 1
  final val TagTryFinally = TagTryCatch + 1
  final val TagThrow = TagTryFinally + 1
  final val TagMatch = TagThrow + 1
  final val TagDebugger = TagMatch + 1

  final val TagNew = TagDebugger + 1
  final val TagLoadModule = TagNew + 1
  final val TagStoreModule = TagLoadModule + 1
  final val TagSelect = TagStoreModule + 1
  final val TagSelectStatic = TagSelect + 1
  final val TagApply = TagSelectStatic + 1
  final val TagApplyStatically = TagApply + 1
  final val TagApplyStatic = TagApplyStatically + 1
  final val TagUnaryOp = TagApplyStatic + 1
  final val TagBinaryOp = TagUnaryOp + 1
  final val TagNewArray = TagBinaryOp + 1
  final val TagArrayValue = TagNewArray + 1
  final val TagArrayLength = TagArrayValue + 1
  final val TagArraySelect = TagArrayLength + 1
  final val TagRecordValue = TagArraySelect + 1
  final val TagRecordSelect = TagRecordValue + 1
  final val TagIsInstanceOf = TagRecordSelect + 1
  final val TagAsInstanceOf = TagIsInstanceOf + 1
  final val TagGetClass = TagAsInstanceOf + 1

  final val TagJSNew = TagGetClass + 1
  final val TagJSPrivateSelect = TagJSNew + 1
  final val TagJSSelect = TagJSPrivateSelect + 1
  final val TagJSFunctionApply = TagJSSelect + 1
  final val TagJSMethodApply = TagJSFunctionApply + 1
  final val TagJSSuperSelect = TagJSMethodApply + 1
  final val TagJSSuperMethodCall = TagJSSuperSelect + 1
  final val TagJSSuperConstructorCall = TagJSSuperMethodCall + 1
  final val TagJSImportCall = TagJSSuperConstructorCall + 1
  final val TagLoadJSConstructor = TagJSImportCall + 1
  final val TagLoadJSModule = TagLoadJSConstructor + 1
  final val TagJSDelete = TagLoadJSModule + 1
  final val TagJSUnaryOp = TagJSDelete + 1
  final val TagJSBinaryOp = TagJSUnaryOp + 1
  final val TagJSArrayConstr = TagJSBinaryOp + 1
  final val TagJSObjectConstr = TagJSArrayConstr + 1
  final val TagJSGlobalRef = TagJSObjectConstr + 1
  final val TagJSTypeOfGlobalRef = TagJSGlobalRef + 1
  final val TagJSLinkingInfo = TagJSTypeOfGlobalRef + 1

  final val TagUndefined = TagJSLinkingInfo + 1
  final val TagNull = TagUndefined + 1
  final val TagBooleanLiteral = TagNull + 1
  final val TagCharLiteral = TagBooleanLiteral + 1
  final val TagByteLiteral = TagCharLiteral + 1
  final val TagShortLiteral = TagByteLiteral + 1
  final val TagIntLiteral = TagShortLiteral + 1
  final val TagLongLiteral = TagIntLiteral + 1
  final val TagFloatLiteral = TagLongLiteral + 1
  final val TagDoubleLiteral = TagFloatLiteral + 1
  final val TagStringLiteral = TagDoubleLiteral + 1
  final val TagClassOf = TagStringLiteral + 1

  final val TagVarRef = TagClassOf + 1
  final val TagThis = TagVarRef + 1
  final val TagClosure = TagThis + 1
  final val TagCreateJSClass = TagClosure + 1

  /* Note that there is no TagTransient, since transient nodes are never
   * serialized nor hashed.
   */

  // New in 1.1

  final val TagIdentityHashCode = TagCreateJSClass + 1
  final val TagSelectJSNativeMember = TagIdentityHashCode + 1

  // New in 1.4

  final val TagApplyDynamicImport = TagSelectJSNativeMember + 1

  // New in 1.5

  final val TagClone = TagApplyDynamicImport + 1

  // New in 1.6

  final val TagJSImportMeta = TagClone + 1

  // New in 1.8

  final val TagJSNewTarget = TagJSImportMeta + 1

  // New in 1.11

  final val TagWrapAsThrowable = TagJSNewTarget + 1
  final val TagUnwrapFromThrowable = TagWrapAsThrowable + 1

  // New in 1.18
  final val TagLinkTimeProperty = TagUnwrapFromThrowable + 1

  // New in 1.19
  final val TagApplyTypedClosure = TagLinkTimeProperty + 1
  final val TagNewLambda = TagApplyTypedClosure + 1
  final val TagJSAwait = TagNewLambda + 1

<<<<<<< HEAD
  // New in Component Model
  final val TagComponentFunctionApply = TagJSAwait + 1
=======
  // New in 1.20
  final val TagLinkTimeIf = TagJSAwait + 1
>>>>>>> eed6479e

  // Tags for member defs

  final val TagFieldDef = 1
  final val TagJSFieldDef = TagFieldDef + 1
  final val TagMethodDef = TagJSFieldDef + 1
  final val TagJSMethodDef = TagMethodDef + 1
  final val TagJSPropertyDef = TagJSMethodDef + 1

  // New in 1.1

  final val TagJSNativeMemberDef = TagJSPropertyDef + 1

  // New in 1.11

  final val TagJSConstructorDef = TagJSNativeMemberDef + 1

  final val TagComponentNativeMemberDef = TagJSConstructorDef + 1

  // Tags for top-level export defs

  final val TagTopLevelJSClassExportDef = 1
  final val TagTopLevelModuleExportDef = TagTopLevelJSClassExportDef + 1
  final val TagTopLevelMethodExportDef = TagTopLevelModuleExportDef + 1
  final val TagTopLevelFieldExportDef = TagTopLevelMethodExportDef + 1
  final val TagWasmComponentExportDef = TagTopLevelFieldExportDef + 1

  // Tags for Types

  final val TagAnyType = 1
  final val TagNothingType = TagAnyType + 1
  final val TagUndefType = TagNothingType + 1
  final val TagBooleanType = TagUndefType + 1
  final val TagCharType = TagBooleanType + 1
  final val TagByteType = TagCharType + 1
  final val TagShortType = TagByteType + 1
  final val TagIntType = TagShortType + 1
  final val TagLongType = TagIntType + 1
  final val TagFloatType = TagLongType + 1
  final val TagDoubleType = TagFloatType + 1
  final val TagStringType = TagDoubleType + 1
  final val TagNullType = TagStringType + 1
  final val TagClassType = TagNullType + 1
  final val TagArrayType = TagClassType + 1
  final val TagRecordType = TagArrayType + 1
  final val TagVoidType = TagRecordType + 1

  @deprecated("Use TagVoidType instead", since = "1.18.0")
  final val TagNoType = TagVoidType

  // New in 1.17

  final val TagAnyNotNullType = TagVoidType + 1
  final val TagNonNullClassType = TagAnyNotNullType + 1
  final val TagNonNullArrayType = TagNonNullClassType + 1

  // New in 1.19

  final val TagClosureType = TagNonNullArrayType + 1
  final val TagNonNullClosureType = TagClosureType + 1

  // Tags for TypeRefs

  final val TagVoidRef = 1
  final val TagBooleanRef = TagVoidRef + 1
  final val TagCharRef = TagBooleanRef + 1
  final val TagByteRef = TagCharRef + 1
  final val TagShortRef = TagByteRef + 1
  final val TagIntRef = TagShortRef + 1
  final val TagLongRef = TagIntRef + 1
  final val TagFloatRef = TagLongRef + 1
  final val TagDoubleRef = TagFloatRef + 1
  final val TagNullRef = TagDoubleRef + 1
  final val TagNothingRef = TagNullRef + 1
  final val TagClassRef = TagNothingRef + 1
  final val TagArrayTypeRef = TagClassRef + 1

  // New in 1.19

  final val TagTransientTypeRefHashingOnly = TagArrayTypeRef + 1

  // Tags for JS native loading specs

  final val TagJSNativeLoadSpecNone = 0
  final val TagJSNativeLoadSpecGlobal = TagJSNativeLoadSpecNone + 1
  final val TagJSNativeLoadSpecImport = TagJSNativeLoadSpecGlobal + 1
  final val TagJSNativeLoadSpecImportWithGlobalFallback = TagJSNativeLoadSpecImport + 1

  // Tags for Wasm Interface Types
  final val TagWITVoidType = 0
  final val TagWITBoolType = TagWITVoidType + 1
  final val TagWITU8Type = TagWITBoolType + 1
  final val TagWITU16Type = TagWITU8Type + 1
  final val TagWITU32Type = TagWITU16Type + 1
  final val TagWITU64Type = TagWITU32Type + 1
  final val TagWITS8Type = TagWITU64Type + 1
  final val TagWITS16Type = TagWITS8Type + 1
  final val TagWITS32Type = TagWITS16Type + 1
  final val TagWITS64Type = TagWITS32Type + 1
  final val TagWITF32Type = TagWITS64Type + 1
  final val TagWITF64Type = TagWITF32Type + 1
  final val TagWITCharType = TagWITF64Type + 1
  final val TagWITStringType = TagWITCharType + 1
  final val TagWITListType = TagWITStringType + 1
  final val TagWITFieldType = TagWITListType + 1
  final val TagWITRecordType = TagWITFieldType + 1
  final val TagWITTupleType = TagWITRecordType + 1
  final val TagWITCaseType = TagWITTupleType + 1
  final val TagWITVariantType = TagWITCaseType + 1
  final val TagWITEnumType = TagWITVariantType + 1
  final val TagWITOptionType = TagWITEnumType + 1
  final val TagWITResultType = TagWITOptionType + 1
  final val TagWITFlagsType = TagWITResultType + 1
  final val TagWITResourceType = TagWITFlagsType + 1
  final val TagWITFuncType = TagWITResourceType + 1

}<|MERGE_RESOLUTION|>--- conflicted
+++ resolved
@@ -135,13 +135,11 @@
   final val TagNewLambda = TagApplyTypedClosure + 1
   final val TagJSAwait = TagNewLambda + 1
 
-<<<<<<< HEAD
-  // New in Component Model
-  final val TagComponentFunctionApply = TagJSAwait + 1
-=======
   // New in 1.20
   final val TagLinkTimeIf = TagJSAwait + 1
->>>>>>> eed6479e
+
+  // New in Component Model
+  final val TagComponentFunctionApply = TagLinkTimeIf + 1
 
   // Tags for member defs
 
