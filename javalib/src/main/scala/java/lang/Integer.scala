--- conflicted
+++ resolved
@@ -17,7 +17,7 @@
 
 import scala.scalajs.js
 import scala.scalajs.LinkingInfo
-import scala.scalajs.LinkingInfo.{ESVersion, linkTimeIf}
+import scala.scalajs.LinkingInfo.ESVersion
 
 /* This is a hijacked class. Its instances are primitive numbers.
  * Constructors are not emitted.
@@ -135,9 +135,6 @@
 
     var result: Int = 0
 
-<<<<<<< HEAD
-    var i = if (negative || firstChar == '+') 1 else 0
-=======
     while (i != len) {
       val digit = character.digitWithValidRadix(s.charAt(i), radix)
       if (digit == -1 || (result ^ SignBit) > (overflowBarrier ^ SignBit))
@@ -199,55 +196,11 @@
 
     // Process a possible leading '+' sign
     var i = if (s.charAt(0) == '+') 1 else 0
->>>>>>> c0b6ce22
 
     // We need at least one digit
     if (i >= len)
       fail()
 
-<<<<<<< HEAD
-    linkTimeIf(LinkingInfo.targetPureWasm) {
-      val maxAbsValue: scala.Long = {
-        if (!signed) 0xffffffffL
-        else if (negative) 0x80000000L
-        else 0x7fffffffL
-      }
-
-      var result: scala.Long = 0L
-      while (i != len) {
-        val digit = Character.digitWithValidRadix(s.charAt(i), radix)
-        result = result * radix + digit
-        if (digit == -1 || result > maxAbsValue)
-          fail()
-        i += 1
-      }
-
-      if (negative)
-        -result.toInt
-      else
-        result.toInt
-    } {
-      val maxAbsValue: scala.Double = {
-        if (!signed) 0xffffffffL.toDouble
-        else if (negative) 0x80000000L.toDouble
-        else 0x7fffffffL.toDouble
-      }
-
-      var result: scala.Double = 0.0
-      while (i != len) {
-        val digit = Character.digitWithValidRadix(s.charAt(i), radix)
-        result = result * radix + digit
-        if (digit == -1 || result > maxAbsValue)
-          fail()
-        i += 1
-      }
-
-      if (negative)
-        asInt(-result)
-      else
-        asInt(result)
-      }
-=======
     var result: Int = 0
 
     while (i != len) {
@@ -266,7 +219,6 @@
     }
 
     result
->>>>>>> c0b6ce22
   }
 
   @inline def toString(i: scala.Int): String = "" + i
@@ -432,56 +384,67 @@
     if (i == 0) 32
     else 31 - numberOfLeadingZeros(i & -i)
 
-  // def toBinaryString(i: scala.Int): String =
   def toBinaryString(i: scala.Int): String = {
-    var count =
-      if (i == 0) 1
-      else 32 - numberOfLeadingZeros(i)
-    val buffer = new Array[Char](count)
-    var k = i
-    while ({
-      count -= 1
-      buffer(count) = ((k & 1) + '0').toChar
-      k >>>= 1
-      count > 0
-    }) ()
-    new String(buffer)
+    LinkingInfo.linkTimeIf(LinkingInfo.targetPureWasm) {
+      var count =
+        if (i == 0) 1
+        else 32 - numberOfLeadingZeros(i)
+      val buffer = new Array[Char](count)
+      var k = i
+      while ({
+        count -= 1
+        buffer(count) = ((k & 1) + '0').toChar
+        k >>>= 1
+        count > 0
+      }) ()
+      new String(buffer)
+    } {
+      toStringBase(i, 2)
+    }
   }
 
   def toHexString(i: scala.Int): String = {
-    var count =
-      if (i == 0) 1
-      else ((32 - numberOfLeadingZeros(i)) + 3) / 4
-    val buffer = new Array[Char](count)
-    var k = i
-    while ({
-      var t = k & 15
-      if (t > 9) {
-        t = t - 10 + 'a'
-      } else {
-        t += '0'
-      }
-      count -= 1
-      buffer(count) = t.toChar
-      k >>>= 4
-      count > 0
-    }) ()
-    new String(buffer)
+    LinkingInfo.linkTimeIf(LinkingInfo.targetPureWasm) {
+      var count =
+        if (i == 0) 1
+        else ((32 - numberOfLeadingZeros(i)) + 3) / 4
+      val buffer = new Array[Char](count)
+      var k = i
+      while ({
+        var t = k & 15
+        if (t > 9) {
+          t = t - 10 + 'a'
+        } else {
+          t += '0'
+        }
+        count -= 1
+        buffer(count) = t.toChar
+        k >>>= 4
+        count > 0
+      }) ()
+      new String(buffer)
+    } {
+      toStringBase(i, 16)
+    }
   }
 
   def toOctalString(i: scala.Int): String = {
-    var count =
-      if (i == 0) 1
-      else ((32 - numberOfLeadingZeros(i)) + 2) / 3
-    val buffer = new Array[Char](count)
-    var k = i
-    while ({
-      count -= 1
-      buffer(count) = ((k & 7) + '0').toChar
-      k >>>= 3
-      count > 0
-    }) ()
-    new String(buffer)
+    LinkingInfo.linkTimeIf(LinkingInfo.targetPureWasm) {
+      var count =
+        if (i == 0) 1
+        else ((32 - numberOfLeadingZeros(i)) + 2) / 3
+      val buffer = new Array[Char](count)
+      var k = i
+      while ({
+        count -= 1
+        buffer(count) = ((k & 7) + '0').toChar
+        k >>>= 3
+        count > 0
+      }) ()
+      new String(buffer)
+    } {
+      toStringBase(i, 8)
+    }
   }
 
   @inline // because radix is almost certainly constant at call site
