--- conflicted
+++ resolved
@@ -49,15 +49,9 @@
     val seed = ((seed_in ^ 0x5DEECE66DL) & ((1L << 48) - 1)) // as documented
     linkTimeIf(LinkingInfo.isWebAssembly) {
       this.seed = seed
-<<<<<<< HEAD
     } {
-      seedHi = (seed >>> 24).toInt
-      seedLo = seed.toInt & ((1 << 24) - 1)
-=======
-    } else {
       seedHi = (seed >>> 32).toInt
       seedLo = seed.toInt
->>>>>>> 9f892470
     }
     haveNextNextGaussian = false
   }
