--- conflicted
+++ resolved
@@ -1422,23 +1422,11 @@
 
       testOptions += Tests.Argument(TestFrameworks.JUnit, "-v", "-a", "-s"),
 
-<<<<<<< HEAD
       unmanagedSourceDirectories in Test ++= {
-=======
-      val scalaV = scalaVersion.value
-
-      /* Can't add require-sam as unmanagedSourceDirectories because of the use
-       * of scalacOptions. Hence sources are added individually.
-       * Note that a testSuite/test will not trigger a compile when sources are
-       * modified in require-sam
-       */
-      if (supportsSAM) {
->>>>>>> 211d4866
         val testDir = (sourceDirectory in Test).value
         val sharedTestDir =
           testDir.getParentFile.getParentFile.getParentFile / "shared/src/test"
 
-<<<<<<< HEAD
         val scalaV = scalaVersion.value
         val isScalaAtLeast212 = !scalaV.startsWith("2.11.")
 
@@ -1452,6 +1440,8 @@
           case "2.11" => scalacOptions.value.contains("-Xexperimental")
           case _      => true
         }
+
+        val scalaV = scalaVersion.value
 
         /* Can't add require-sam as unmanagedSourceDirectories because of the
          * use of scalacOptions. Hence sources are added individually.
@@ -1463,27 +1453,21 @@
           val sharedTestDir =
             testDir.getParentFile.getParentFile.getParentFile / "shared/src/test"
 
-          ((sharedTestDir / "require-sam") ** "*.scala").get ++
-          (if (isJSTest) ((testDir / "require-sam") ** "*.scala").get else Nil)
+          val allSAMSources = {
+            ((sharedTestDir / "require-sam") ** "*.scala").get ++
+            (if (isJSTest) ((testDir / "require-sam") ** "*.scala").get else Nil)
+          }
+
+          val hasBugWithOverriddenMethods =
+            Set("2.12.0", "2.12.1", "2.12.2", "2.12.3", "2.12.4", "2.13.0-M2").contains(scalaV)
+
+          if (hasBugWithOverriddenMethods)
+            allSAMSources.filter(_.getName != "SAMWithOverridingBridgesTest.scala")
+          else
+            allSAMSources
         } else {
           Nil
         }
-=======
-        val allSAMSources = {
-          ((sharedTestDir / "require-sam") ** "*.scala").get ++
-          (if (isJSTest) ((testDir / "require-sam") ** "*.scala").get else Nil)
-        }
-
-        val hasBugWithOverriddenMethods =
-          Set("2.12.0", "2.12.1", "2.12.2", "2.12.3", "2.12.4", "2.13.0-M2").contains(scalaV)
-
-        if (hasBugWithOverriddenMethods)
-          allSAMSources.filter(_.getName != "SAMWithOverridingBridgesTest.scala")
-        else
-          allSAMSources
-      } else {
-        Nil
->>>>>>> 211d4866
       }
   )
 
