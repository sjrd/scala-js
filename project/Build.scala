import scala.language.implicitConversions

import scala.annotation.tailrec

<<<<<<< HEAD
import sbt._
import Keys._

import bintray.Plugin.bintrayPublishSettings
import bintray.Keys.{repository, bintrayOrganization, bintray}

=======
>>>>>>> 9371fa90
import com.typesafe.tools.mima.plugin.MimaPlugin.autoImport._

import java.io.{
  BufferedOutputStream,
  FileOutputStream
}

import scala.collection.mutable
import scala.util.Properties

import org.scalajs.core.ir
import org.scalajs.core.ir.Utils.escapeJS

import org.scalajs.sbtplugin._
import org.scalajs.jsenv.{ConsoleJSConsole, JSEnv}
import org.scalajs.jsenv.nodejs.NodeJSEnv

import ScalaJSPlugin.autoImport.{ModuleKind => _, _}
import ExternalCompile.scalaJSExternalCompileSettings
import Loggers._

import org.scalajs.core.tools.io.{FileVirtualJSFile, MemVirtualJSFile}
import org.scalajs.core.tools.linker._

import sbtassembly.AssemblyPlugin.autoImport._

/* Things that we want to expose in the sbt command line (and hence also in
 * `ci/matrix.xml`).
 */
object ExposedValues extends AutoPlugin {
  object autoImport {
    // set scalaJSLinkerConfig in someProject ~= makeCompliant
    val makeCompliant: StandardLinker.Config => StandardLinker.Config = {
      _.withSemantics { semantics =>
        semantics
          .withAsInstanceOfs(CheckedBehavior.Compliant)
          .withArrayIndexOutOfBounds(CheckedBehavior.Compliant)
          .withModuleInit(CheckedBehavior.Compliant)
          .withStrictFloats(true)
      }
    }

    val CheckedBehavior = org.scalajs.core.tools.linker.CheckedBehavior

    val OutputMode = org.scalajs.core.tools.linker.standard.OutputMode

    implicit def StandardLinkerConfigStandardOps(
        config: StandardLinker.Config): standard.StandardLinkerConfigStandardOps = {
      standard.StandardLinkerConfigStandardOps(config)
    }
  }
}

object MyScalaJSPlugin extends AutoPlugin {
  override def requires: Plugins = ScalaJSPlugin

  val isGeneratingEclipse =
    Properties.envOrElse("GENERATING_ECLIPSE", "false").toBoolean

<<<<<<< HEAD
  override def projectSettings: Seq[Setting[_]] = Seq(
      /* Remove libraryDependencies on ourselves; we use .dependsOn() instead
       * inside this build.
       */
      libraryDependencies ~= { libDeps =>
        val blacklist =
          Set("scalajs-compiler", "scalajs-library", "scalajs-test-interface")
        libDeps.filterNot(dep => blacklist.contains(dep.name))
      },

      /* Most of our Scala.js libraries are not cross-compiled against the
       * the Scala.js binary version number.
       */
      crossVersion := CrossVersion.binary,

      scalaJSLinkerConfig ~= (_.withCheckIR(true)),

      // Link source maps
      scalacOptions ++= {
        val base = (baseDirectory in LocalProject("scalajs")).value
        if (isGeneratingEclipse) Seq()
        else if (isSnapshot.value) Seq()
        else Seq(
          // Link source maps to github sources
          "-P:scalajs:mapSourceURI:" + base.toURI +
          "->https://raw.githubusercontent.com/scala-js/scala-js/v" +
          scalaJSVersion + "/"
        )
      }
  )
}

object Build {
  import MyScalaJSPlugin.isGeneratingEclipse
=======
  val bintrayProjectName = settingKey[String](
      "Project name on Bintray")
>>>>>>> 9371fa90

  val fetchScalaSource = taskKey[File](
    "Fetches the scala source for the current scala version")
  val shouldPartest = settingKey[Boolean](
    "Whether we should partest the current scala version (and fail if we can't)")

<<<<<<< HEAD
  /* MiMa configuration -- irrelevant while in 1.0.0-SNAPSHOT.
  val previousVersion = "0.6.19"
=======
  val previousVersion = "0.6.20"
>>>>>>> 9371fa90
  val previousSJSBinaryVersion =
    ScalaJSCrossVersion.binaryScalaJSVersion(previousVersion)
  val previousBinaryCrossVersion =
    CrossVersion.binaryMapped(v => s"sjs${previousSJSBinaryVersion}_$v")

  val scalaVersionsUsedForPublishing: Set[String] =
    Set("2.10.6", "2.11.11", "2.12.3", "2.13.0-M2")
  val newScalaBinaryVersionsInThisRelease: Set[String] =
    Set()
  */

  val javaVersion = settingKey[Int](
    "The major Java SDK version that should be assumed for compatibility. " +
    "Defaults to what sbt is running with.")

  val javaDocBaseURL: String = "http://docs.oracle.com/javase/8/docs/api/"

  private def includeIf(testDir: File, condition: Boolean): List[File] =
    if (condition) List(testDir)
    else Nil

  val previousArtifactSetting: Setting[_] = {
    mimaPreviousArtifacts ++= {
      /* MiMa is completely disabled while we are in 1.0.0-SNAPSHOT.
      val scalaV = scalaVersion.value
      val scalaBinaryV = scalaBinaryVersion.value
      if (!scalaVersionsUsedForPublishing.contains(scalaV)) {
        // This artifact will not be published. Binary compatibility is irrelevant.
        Set.empty
      } else if (newScalaBinaryVersionsInThisRelease.contains(scalaBinaryV)) {
        // New in this release, no binary compatibility to comply to
        Set.empty
      } else {
        val thisProjectID = projectID.value
        val previousCrossVersion = thisProjectID.crossVersion match {
          case ScalaJSCrossVersion.binary => previousBinaryCrossVersion
          case crossVersion               => crossVersion
        }
        /* Filter out e:info.apiURL as it expects 0.6.7-SNAPSHOT, whereas the
         * artifact we're looking for has 0.6.6 (for example).
         */
        val prevExtraAttributes =
          thisProjectID.extraAttributes.filterKeys(_ != "e:info.apiURL")
        val prevProjectID =
          (thisProjectID.organization % thisProjectID.name % previousVersion)
            .cross(previousCrossVersion)
            .extra(prevExtraAttributes.toSeq: _*)
        Set(CrossVersion(scalaV, scalaBinaryV)(prevProjectID).cross(CrossVersion.Disabled))
      }
      */
      Set.empty
    }
  }

  val commonSettings = Seq(
      scalaVersion := "2.11.11",
      organization := "org.scala-js",
      version := scalaJSVersion,

      normalizedName ~= {
        _.replace("scala.js", "scalajs").replace("scala-js", "scalajs")
      },

      homepage := Some(url("http://scala-js.org/")),
      licenses += ("BSD New",
          url("https://github.com/scala-js/scala-js/blob/master/LICENSE")),
      scmInfo := Some(ScmInfo(
          url("https://github.com/scala-js/scala-js"),
          "scm:git:git@github.com:scala-js/scala-js.git",
          Some("scm:git:git@github.com:scala-js/scala-js.git"))),

      shouldPartest := {
        val testListDir = (
          (resourceDirectory in (LocalProject("partestSuite"), Test)).value / "scala"
            / "tools" / "partest" / "scalajs" / scalaVersion.value
        )
        testListDir.exists
      },

      scalacOptions ++= Seq(
          "-deprecation",
          "-unchecked",
          "-feature",
          "-encoding", "utf8"
      ),

      // Scaladoc linking
      apiURL := {
        val name = normalizedName.value
        Some(url(s"http://www.scala-js.org/api/$name/$scalaJSVersion/"))
      },
      autoAPIMappings := true,

      // Add Java Scaladoc mapping
      apiMappings += {
        val rtJar = {
          val jars =
            System.getProperty("sun.boot.class.path")
              .split(java.io.File.pathSeparator)
          def matches(path: String, name: String): Boolean =
            path.endsWith(s"${java.io.File.separator}$name.jar")
          jars.find(matches(_, "rt")) // most JREs
            .orElse(jars.find(matches(_, "classes"))) // Java 6 on Mac OS X
            .get
        }

        file(rtJar) -> url(javaDocBaseURL)
      },

      /* Patch the ScalaDoc we generate.
       *
       *  After executing the normal doc command, copy everything to the
       *  `patched-api` directory (same internal directory structure) while
       *  patching the following:
       *
       *  - Append `additional-doc-styles.css` to `lib/template.css`
       *  - Fix external links to the JavaDoc, i.e. change
       *    `${javaDocBaseURL}index.html#java.lang.String` to
       *    `${javaDocBaseURL}index.html?java/lang/String.html`
       */
      doc in Compile := {
        // Where to store the patched docs
        val outDir = crossTarget.value / "patched-api"

        // Find all files in the current docs
        val docPaths = {
          val docDir = (doc in Compile).value
          Path.selectSubpaths(docDir, new SimpleFileFilter(_.isFile)).toMap
        }

        /* File with our CSS styles (needs to be canonical so that the
         * comparison below works)
         */
        val additionalStylesFile =
          (root.base / "assets/additional-doc-styles.css").getCanonicalFile

        // Regex and replacement function for JavaDoc linking
        val javadocAPIRe =
          s"""\"(\\Q${javaDocBaseURL}index.html\\E)#([^"]*)\"""".r

        val logger = streams.value.log
        val errorsSeen = mutable.Set.empty[String]

        val fixJavaDocLink = { (m: scala.util.matching.Regex.Match) =>
          val frag = m.group(2)

          // Fail when encountering links to class members
          if (frag.contains("@") && !errorsSeen.contains(frag)) {
            errorsSeen += frag
            logger.error(s"Cannot fix JavaDoc link to member: $frag")
          }

          m.group(1) + "?" + frag.replace('.', '/') + ".html"
        }

        FileFunction.cached(streams.value.cacheDirectory,
            FilesInfo.lastModified, FilesInfo.exists) { files =>
          for {
            file <- files
            if file != additionalStylesFile
          } yield {
            val relPath = docPaths(file)
            val outFile = outDir / relPath

            if (relPath == "lib/template.css") {
              val styles = IO.read(additionalStylesFile)
              IO.copyFile(file, outFile)
              IO.append(outFile, styles)
            } else if (relPath.endsWith(".html")) {
              val content = IO.read(file)
              val patched = javadocAPIRe.replaceAllIn(content, fixJavaDocLink)
              IO.write(outFile, patched)
            } else {
              IO.copyFile(file, outFile)
            }

            outFile
          }
        } (docPaths.keySet + additionalStylesFile)

        if (errorsSeen.size > 0)
          throw new MessageOnlyException("ScalaDoc patching had errors")

        outDir
      }
  )

  val noClassFilesSettings: Setting[_] = (
      scalacOptions in (Compile, compile) ++= {
        if (isGeneratingEclipse) Seq()
        else Seq("-Yskip:cleanup,icode,jvm")
      }
  )

  val publishSettings = Seq(
      publishMavenStyle := true,
      publishTo := {
        val nexus = "https://oss.sonatype.org/"
        if (isSnapshot.value)
          Some("snapshots" at nexus + "content/repositories/snapshots")
        else
          Some("releases" at nexus + "service/local/staging/deploy/maven2")
      },
      pomExtra := (
          <developers>
            <developer>
              <id>sjrd</id>
              <name>Sébastien Doeraene</name>
              <url>https://github.com/sjrd/</url>
            </developer>
            <developer>
              <id>gzm0</id>
              <name>Tobias Schlatter</name>
              <url>https://github.com/gzm0/</url>
            </developer>
            <developer>
              <id>nicolasstucki</id>
              <name>Nicolas Stucki</name>
              <url>https://github.com/nicolasstucki/</url>
            </developer>
          </developers>
      ),
      pomIncludeRepository := { _ => false }
  )

  val fatalWarningsSettings = Seq(
      // The pattern matcher used to exceed its analysis budget before 2.11.5
      scalacOptions ++= {
        scalaVersion.value.split('.') match {
          case Array("2", "10", _)                 => Nil
          case Array("2", "11", x)
              if x.takeWhile(_.isDigit).toInt <= 4 => Nil
          case _                                   => Seq("-Xfatal-warnings")
        }
      },

      scalacOptions in (Compile, doc) := {
        val baseOptions = (scalacOptions in (Compile, doc)).value

        /* - need JDK7 to link the doc to java.nio.charset.StandardCharsets
         * - in Scala 2.10, some ScalaDoc links fail
         */
        val fatalInDoc =
          javaVersion.value >= 7 && scalaBinaryVersion.value != "2.10"

        if (fatalInDoc) baseOptions
        else baseOptions.filterNot(_ == "-Xfatal-warnings")
      }
  )

<<<<<<< HEAD
  private def publishToBintraySettings = Def.settings(
      bintrayPublishSettings,
      repository in bintray := "scala-js-releases",
      bintrayOrganization in bintray := Some("scala-js")
  )

  val publishIvySettings = Def.settings(
      if (Properties.envOrNone("PUBLISH_TO_BINTRAY") == Some("true"))
        publishToBintraySettings
      else
        Nil,
=======
  private def publishToBintraySettings = Seq(
      publishTo := {
        val proj = bintrayProjectName.value
        val ver = version.value
        if (isSnapshot.value) {
          None // Bintray does not support snapshots
        } else {
          val url = new java.net.URL(
              s"https://api.bintray.com/content/scala-js/scala-js-releases/$proj/$ver")
          val patterns = Resolver.ivyStylePatterns
          Some(Resolver.url("bintray", url)(patterns))
        }
      }
  )

  val publishIvySettings = (
      publishToBintraySettings
  ) ++ Seq(
>>>>>>> 9371fa90
      publishMavenStyle := false
  )

  private def parallelCollectionsDependencies(
      scalaVersion: String): Seq[ModuleID] = {
    CrossVersion.partialVersion(scalaVersion) match {
      case Some((2, n)) if n >= 13 =>
        Seq("org.scala-lang.modules" %% "scala-parallel-collections" % "0.1.2")

      case _ => Nil
    }
  }

  implicit class ProjectOps(val project: Project) extends AnyVal {
    /** Uses the Scala.js compiler plugin. */
    def withScalaJSCompiler: Project =
      if (isGeneratingEclipse) project
      else project.dependsOn(compiler % "plugin")

    def withScalaJSJUnitPlugin: Project = {
      project.settings(
          scalacOptions in Test ++= {
            if (isGeneratingEclipse) {
              Seq.empty
            } else {
              val jar = (packageBin in (jUnitPlugin, Compile)).value
              Seq(s"-Xplugin:$jar")
            }
          }
      )
    }

    /** Depends on library as if (exportJars in library) was set to false. */
    def dependsOnLibraryNoJar: Project = {
      if (isGeneratingEclipse) {
        project.dependsOn(library)
      } else {
        project.settings(
            internalDependencyClasspath in Compile ++= {
              val prods = (products in (library, Compile)).value
              val analysis = (compile in (library, Compile)).value
              prods.map(p => Classpaths.analyzed(p, analysis))
            }
        )
      }
    }

    /** Depends on the sources of another project. */
    def dependsOnSource(dependency: Project): Project = {
      if (isGeneratingEclipse) {
        project.dependsOn(dependency)
      } else {
        project.settings(
            unmanagedSourceDirectories in Compile +=
              (scalaSource in (dependency, Compile)).value
        )
      }
    }
  }

  val thisBuildSettings = Def.settings(
      // Most of the projects cross-compile
      crossScalaVersions := Seq(
        "2.10.2",
        "2.10.3",
        "2.10.4",
        "2.10.5",
        "2.10.6",
        "2.11.0",
        "2.11.1",
        "2.11.2",
        "2.11.4",
        "2.11.5",
        "2.11.6",
        "2.11.7",
        "2.11.8",
        "2.11.11",
        "2.12.1",
        "2.12.2",
        "2.12.3",
        "2.13.0-M2"
      ),
      // JDK version we are running with
      javaVersion in Global := {
        val v = System.getProperty("java.version")
        v.substring(0, 3) match {
          case "1.8" => 8
          case "1.7" => 7
          case "1.6" => 6

          case _ =>
            sLog.value.warn(s"Unknown JDK version $v. Assuming max compat.")
            Int.MaxValue
        }
      }
  )

  lazy val root: Project = Project(id = "scalajs", base = file(".")).settings(
      commonSettings,
      name := "Scala.js",
      publishArtifact in Compile := false,

      clean := clean.dependsOn(
          clean in compiler,
          clean in irProject, clean in irProjectJS,
          clean in tools, clean in toolsJS,
          clean in jsEnvs, clean in jsEnvsTestKit, clean in nodeJSEnv,
          clean in testAdapter, clean in plugin,
          clean in javalanglib, clean in javalib, clean in scalalib,
          clean in libraryAux, clean in library,
          clean in stubs, clean in cli,
          clean in testInterface,
          clean in jUnitRuntime, clean in jUnitPlugin,
          clean in jUnitTestOutputsJS, clean in jUnitTestOutputsJVM,
          clean in examples, clean in helloworld,
          clean in reversi, clean in testingExample,
          clean in testSuite, clean in testSuiteJVM,
          clean in testSuiteEx,
          clean in partest, clean in partestSuite,
          clean in scalaTestSuite).value,

      publish := {},
      publishLocal := {}
  )

  val commonIrProjectSettings = Def.settings(
      commonSettings,
      publishSettings,
      fatalWarningsSettings,
      name := "Scala.js IR",
      previousArtifactSetting,
      mimaBinaryIssueFilters ++= BinaryIncompatibilities.IR,
      exportJars := true, // required so ScalaDoc linking works

      testOptions += Tests.Argument(TestFrameworks.JUnit, "-v", "-a", "-s")
  )

<<<<<<< HEAD
  lazy val irProject: Project = Project(id = "ir", base = file("ir")).settings(
      commonIrProjectSettings,
      libraryDependencies +=
        "com.novocode" % "junit-interface" % "0.9" % "test"
  ).enableScalastyleInSharedSources
=======
  lazy val irProject: Project = Project(
      id = "ir",
      base = file("ir"),
      settings = commonIrProjectSettings ++ Seq(
          libraryDependencies +=
            "com.novocode" % "junit-interface" % "0.9" % "test"
      )
  )
>>>>>>> 9371fa90

  lazy val irProjectJS: Project = Project(
      id = "irJS", base = file("ir/.js")
  ).enablePlugins(
      MyScalaJSPlugin
  ).settings(
      commonIrProjectSettings,
      crossVersion := ScalaJSCrossVersion.binary,
      unmanagedSourceDirectories in Compile +=
        (scalaSource in Compile in irProject).value,
      unmanagedSourceDirectories in Test +=
        (scalaSource in Test in irProject).value
  ).withScalaJSCompiler.withScalaJSJUnitPlugin.dependsOn(
<<<<<<< HEAD
      library, jUnitRuntime % "test"
  ).enableScalastyleInSharedSources
=======
      javalibEx, jUnitRuntime % "test"
  )
>>>>>>> 9371fa90

  lazy val compiler: Project = project.settings(
      commonSettings,
      publishSettings,
      name := "Scala.js compiler",
      crossVersion := CrossVersion.full, // because compiler api is not binary compatible
      libraryDependencies ++= Seq(
          "org.scala-lang" % "scala-compiler" % scalaVersion.value,
          "org.scala-lang" % "scala-reflect" % scalaVersion.value,
          "com.novocode" % "junit-interface" % "0.9" % "test"
      ),
      testOptions += Tests.Argument(TestFrameworks.JUnit, "-v", "-a"),
      testOptions += Tests.Setup { () =>
        val testOutDir = (streams.value.cacheDirectory / "scalajs-compiler-test")
        IO.createDirectory(testOutDir)
        System.setProperty("scala.scalajs.compiler.test.output",
            testOutDir.getAbsolutePath)
        System.setProperty("scala.scalajs.compiler.test.scalajslib",
            (packageBin in (LocalProject("library"), Compile)).value.getAbsolutePath)

        def scalaArtifact(name: String): String = {
          def isTarget(att: Attributed[File]) = {
            att.metadata.get(moduleID.key).exists { mId =>
              mId.organization == "org.scala-lang" &&
              mId.name == name &&
              mId.revision == scalaVersion.value
            }
          }

          (managedClasspath in Test).value.find(isTarget).fold {
            streams.value.log.error(s"Couldn't find $name on the classpath")
            ""
          } { lib =>
            lib.data.getAbsolutePath
          }
        }

        System.setProperty("scala.scalajs.compiler.test.scalalib",
            scalaArtifact("scala-library"))

        System.setProperty("scala.scalajs.compiler.test.scalareflect",
            scalaArtifact("scala-reflect"))
      },
      exportJars := true
  ).dependsOnSource(irProject)

  val commonToolsSettings = Def.settings(
      commonSettings,
      publishSettings,
      fatalWarningsSettings,
      name := "Scala.js tools",

      unmanagedSourceDirectories in Compile +=
        baseDirectory.value.getParentFile / "shared/src/main/scala",
      unmanagedSourceDirectories in Test +=
        baseDirectory.value.getParentFile / "shared/src/test/scala",

      sourceGenerators in Compile += Def.task {
        ScalaJSEnvGenerator.generateEnvHolder(
          baseDirectory.value.getParentFile,
          (sourceManaged in Compile).value)
      }.taskValue,

      previousArtifactSetting,
      mimaBinaryIssueFilters ++= BinaryIncompatibilities.Tools,
      exportJars := true // required so ScalaDoc linking works
  )

  lazy val tools: Project = (project in file("tools/jvm")).settings(
      commonToolsSettings,
      libraryDependencies ++= Seq(
          "org.scala-js" % "closure-compiler-java-6" % "v20160517",
          "com.googlecode.json-simple" % "json-simple" % "1.1.1" exclude("junit", "junit"),
          "com.novocode" % "junit-interface" % "0.9" % "test"
      ) ++ (
          parallelCollectionsDependencies(scalaVersion.value)
      )
  ).dependsOn(irProject)

  lazy val toolsJS: Project = (project in file("tools/js")).enablePlugins(
      MyScalaJSPlugin
  ).settings(
      commonToolsSettings,
      crossVersion := ScalaJSCrossVersion.binary,

      scalaJSLinkerConfig in Test ~= (_.withModuleKind(ModuleKind.CommonJSModule)),

      jsExecutionFiles in Test := {
        val frameworks = (loadedTestFrameworks in testSuite in Test).value
        val frameworkImplClassNames =
          frameworks.toList.map(_._1.implClassNames.toList)

        val taskDefs = for (td <- (definedTests in testSuite in Test).value) yield {
          new sbt.testing.TaskDef(td.name, td.fingerprint,
                td.explicitlySpecified, td.selectors)
        }

        val testDefinitions = {
          org.scalajs.build.HTMLRunnerBuilderAccess.renderTestDefinitions(
              frameworkImplClassNames, taskDefs.toList)
        }

        val testDefinitionsFile = {
          new MemVirtualJSFile("js-test-definitions.js")
            .withContent(testDefinitions)
        }

        testDefinitionsFile +: (jsExecutionFiles in Test).value
      },

      testSuiteJSExecutionFilesSetting,

      // Give more memory to Node.js, and deactivate source maps
      jsEnv := {
        new NodeJSEnv(
            NodeJSEnv.Config()
              .withArgs(List("--max_old_space_size=3072"))
              .withSourceMap(false))
      },

      inConfig(Test) {
        // Redefine test to perform the bootstrap test
        test := {
          if (!jsEnv.value.isInstanceOf[NodeJSEnv])
            throw new MessageOnlyException("toolsJS/test must be run with Node.js")

          /* We'll explicitly `require` our linked file. Find its module, and
           * remove it from the `jsExecutionFiles` to give to the runner.
           */
          val toolsTestModule = scalaJSLinkedFile.value
          val executionFiles =
            jsExecutionFiles.value.filter(_ ne toolsTestModule)

          /* Collect relevant IR files from the classpath of the test suite.
           * We assume here that the classpath is valid. This is checked by the
           * the scalaJSIR task.
           */
          val cp = Attributed.data((fullClasspath in (testSuite, Test)).value)

          // Files must be Jars, non-files must be dirs
          val (jars, dirs) = cp.filter(_.exists).partition(_.isFile)
          val irFiles = dirs.flatMap(dir => (dir ** "*.sjsir").get)

          def seqOfStringsToJSArrayCode(strings: Seq[String]): String =
            strings.map(s => "\"" + escapeJS(s) + "\"").mkString("[", ", ", "]")

          val irPaths = {
            val absolutePaths = (jars ++ irFiles).map(_.getAbsolutePath)
            seqOfStringsToJSArrayCode(absolutePaths)
          }

          val mainMethods = {
            /* Ideally we would read `scalaJSModuleInitializers in (testSuite, Test)`,
             * but we cannot convert the ModuleInitializers to strings to be
             * passed to the QuickLinker (because ModuleInitializer is a
             * write-only data structure). So we have some duplication.
             */
            val unescapedMainMethods = List(
                "org.scalajs.testsuite.compiler.ModuleInitializerInNoConfiguration.main",
                "org.scalajs.testsuite.compiler.ModuleInitializerInTestConfiguration.main2",
                "org.scalajs.testsuite.compiler.ModuleInitializerInTestConfiguration.main1",
                "org.scalajs.testsuite.compiler.ModuleInitializerInTestConfiguration.mainArgs1()",
                "org.scalajs.testsuite.compiler.ModuleInitializerInTestConfiguration.mainArgs2(foo,bar)"
            )
            seqOfStringsToJSArrayCode(unescapedMainMethods)
          }

          val scalaJSEnvForTestSuite = {
            s"""
            {"javaSystemProperties": {
              "scalajs.scalaVersion": "${scalaVersion.value}",
              "scalajs.testsuite.testtag": "testtag.value",
              "scalajs.nodejs": "true",
              "scalajs.typedarray": "true",
              "scalajs.fastopt-stage": "true",
              "scalajs.modulekind-nomodule": "true"
            }}
            """
          }

          val code = {
            s"""
            var toolsTestModule = require("${escapeJS(toolsTestModule.path)}");
            var linker = toolsTestModule.scalajs.QuickLinker;
            var lib = linker.linkTestSuiteNode($irPaths, $mainMethods);

            var __ScalaJSEnv = $scalaJSEnvForTestSuite;
            eval("(function() { 'use strict'; " +
              lib + ";" +
              "scalajs.ConsoleTestRunner.runTests();" +
            "}).call(this);");
            """
          }

          val launcher = new MemVirtualJSFile("Generated launcher file")
            .withContent(code)

          val runner = jsEnv.value.jsRunner(executionFiles :+ launcher)

          runner.run(sbtLogger2ToolsLogger(streams.value.log), ConsoleJSConsole)
        }
      }
  ).withScalaJSCompiler.dependsOn(
<<<<<<< HEAD
      library, irProjectJS, jUnitRuntime % "test"
  ).enableScalastyleInSharedSources
=======
      javalibEx, testSuite % "test->test", irProjectJS
  )
>>>>>>> 9371fa90

  lazy val jsEnvs: Project = (project in file("js-envs")).settings(
      commonSettings,
      publishSettings,
      fatalWarningsSettings,
      name := "Scala.js JS Envs",
      previousArtifactSetting,
      mimaBinaryIssueFilters ++= BinaryIncompatibilities.JSEnvs
  ).dependsOn(tools)

  lazy val jsEnvsTestKit: Project = (project in file("js-envs-test-kit")).settings(
      commonSettings,
      publishSettings,
      fatalWarningsSettings,
      name := "Scala.js JS Envs Test Kit",
      libraryDependencies +=
        "junit" % "junit" % "4.8.2",
      previousArtifactSetting,
      mimaBinaryIssueFilters ++= BinaryIncompatibilities.JSEnvsTestKit
  ).dependsOn(tools, jsEnvs)

<<<<<<< HEAD
  lazy val nodeJSEnv: Project = (project in file("nodejs-env")).settings(
      commonSettings,
      publishSettings,
      fatalWarningsSettings,
      name := "Scala.js Node.js env",
      normalizedName := "scalajs-nodejs-env",
      moduleName := "scalajs-env-nodejs",
      libraryDependencies +=
        "com.novocode" % "junit-interface" % "0.9" % "test",
      previousArtifactSetting
  ).dependsOn(jsEnvs, jsEnvsTestKit % "test")

  lazy val testAdapter = (project in file("test-adapter")).settings(
      commonSettings,
      publishSettings,
      fatalWarningsSettings,
      name := "Scala.js sbt test adapter",
      libraryDependencies += "org.scala-sbt" % "test-interface" % "1.0",
      libraryDependencies +=
        "com.novocode" % "junit-interface" % "0.11" % "test",
      previousArtifactSetting,
      mimaBinaryIssueFilters ++= BinaryIncompatibilities.TestAdapter,
      unmanagedSourceDirectories in Compile +=
        baseDirectory.value.getParentFile / "test-common/src/main/scala",
      unmanagedSourceDirectories in Test +=
        baseDirectory.value.getParentFile / "test-common/src/test/scala"
  ).dependsOn(jsEnvs).enableScalastyleInSharedSources

  lazy val plugin: Project = Project(id = "sbtPlugin", base = file("sbt-plugin")).settings(
      commonSettings,
      publishIvySettings,
      fatalWarningsSettings,
      name := "Scala.js sbt plugin",
      normalizedName := "sbt-scalajs",
      name in bintray := "sbt-scalajs-plugin", // "sbt-scalajs" was taken
      sbtPlugin := true,
      scalaBinaryVersion :=
        CrossVersion.binaryScalaVersion(scalaVersion.value),
      previousArtifactSetting,
      mimaBinaryIssueFilters ++= BinaryIncompatibilities.SbtPlugin,
=======
  lazy val jsEnvsTestSuite: Project = Project(
      id = "jsEnvsTestSuite",
      base = file("js-envs-test-suite"),
      settings = (
          commonSettings ++ fatalWarningsSettings
      ) ++ Seq(
          name := "Scala.js JS Envs Test Suite",
          libraryDependencies ++= Seq(
              "com.novocode" % "junit-interface" % "0.9" % "test"
          ) ++ ScalaJSPluginInternal.phantomJSJettyModules.map(_ % "provided")
      )
  ).dependsOn(tools, jsEnvs, jsEnvsTestKit % "test")

  lazy val testAdapter = Project(
      id = "testAdapter",
      base = file("test-adapter"),
      settings = (
          commonSettings ++ publishSettings ++ fatalWarningsSettings
      ) ++ Seq(
          name := "Scala.js sbt test adapter",
          libraryDependencies += "org.scala-sbt" % "test-interface" % "1.0",
          libraryDependencies +=
            "com.novocode" % "junit-interface" % "0.11" % "test",

          previousArtifactSetting,
          mimaBinaryIssueFilters ++= BinaryIncompatibilities.TestAdapter,
          unmanagedSourceDirectories in Compile +=
            baseDirectory.value.getParentFile / "test-common/src/main/scala",
          unmanagedSourceDirectories in Test +=
            baseDirectory.value.getParentFile / "test-common/src/test/scala"
      )
  ).dependsOn(jsEnvs)

  lazy val plugin: Project = Project(
      id = "sbtPlugin",
      base = file("sbt-plugin"),
      settings = (
          commonSettings ++ publishIvySettings ++ fatalWarningsSettings
      ) ++ Seq(
          name := "Scala.js sbt plugin",
          normalizedName := "sbt-scalajs",
          bintrayProjectName := "sbt-scalajs-plugin", // "sbt-scalajs" was taken
          sbtPlugin := true,
          scalaBinaryVersion :=
            CrossVersion.binaryScalaVersion(scalaVersion.value),
          previousArtifactSetting,
          mimaBinaryIssueFilters ++= BinaryIncompatibilities.SbtPlugin,

          /* TODO Remove this in 1.x, since there are no macros in sbt-plugin
           * anymore.
           */
          scalacOptions -= "-Xfatal-warnings",
>>>>>>> 9371fa90

      /* This works around a bug in ^^ from sbt (should be just addSbtPlugin).
       * We inline the definition of addSbtPlugin and fix the sbt binary version.
       */
      libraryDependencies += {
        val sbtV =
          if ((sbtVersion in pluginCrossBuild).value.startsWith("1.0.")) "1.0"
          else (sbtBinaryVersion in update).value
        val scalaV = (scalaBinaryVersion in update).value
        Defaults.sbtPluginExtra(
            "org.scala-native" % "sbt-crossproject" % "0.2.1", sbtV, scalaV)
      },

      // Add API mappings for sbt (seems they don't export their API URL)
      apiMappings ++= {
        val deps = (externalDependencyClasspath in Compile).value

        val sbtJars = deps filter { attributed =>
          val p = attributed.data.getPath
          p.contains("/org.scala-sbt/") && p.endsWith(".jar")
        }

<<<<<<< HEAD
        val docUrl =
          url(s"http://www.scala-sbt.org/${sbtVersion.value}/api/")

        sbtJars.map(_.data -> docUrl).toMap
      }
  ).dependsOn(tools, jsEnvs, nodeJSEnv, testAdapter).enableScalastyleInSharedSources
=======
            sbtJars.map(_.data -> docUrl).toMap
          }
      )
  ).dependsOn(tools, jsEnvs, testAdapter)
>>>>>>> 9371fa90

  lazy val delambdafySetting = {
    scalacOptions ++= (
        if (isGeneratingEclipse) Seq()
        else if (scalaBinaryVersion.value == "2.10") Seq()
        else Seq("-Ydelambdafy:method"))
  }

  private def serializeHardcodedIR(base: File,
      classDef: ir.Trees.ClassDef): File = {
    // We assume that there are no weird characters in the full name
    val fullName = ir.Definitions.decodeClassName(classDef.name.name)
    val output = base / (fullName.replace('.', '/') + ".sjsir")

    if (!output.exists()) {
      IO.createDirectory(output.getParentFile)
      val stream = new BufferedOutputStream(new FileOutputStream(output))
      try ir.Serializers.serialize(stream, classDef)
      finally stream.close()
    }
    output
  }

  lazy val javalanglib: Project = project.enablePlugins(
      MyScalaJSPlugin
  ).settings(
      commonSettings,
      fatalWarningsSettings,
      name := "java.lang library for Scala.js",
      publishArtifact in Compile := false,
      delambdafySetting,
      noClassFilesSettings,

      resourceGenerators in Compile += Def.task {
        val base = (resourceManaged in Compile).value
        Seq(
            serializeHardcodedIR(base, JavaLangObject.TheClassDef),
            serializeHardcodedIR(base, JavaLangString.TheClassDef)
        )
      }.taskValue,
      scalaJSExternalCompileSettings
  ).withScalaJSCompiler.dependsOnLibraryNoJar

  lazy val javalib: Project = project.enablePlugins(
      MyScalaJSPlugin
  ).settings(
      commonSettings,
      fatalWarningsSettings,
      name := "Java library for Scala.js",
      publishArtifact in Compile := false,
      delambdafySetting,
      noClassFilesSettings,
      scalaJSExternalCompileSettings
  ).withScalaJSCompiler.dependsOnLibraryNoJar

  lazy val scalalib: Project = project.enablePlugins(
      MyScalaJSPlugin
  ).settings(
      commonSettings,
      /* Link source maps to the GitHub sources of the original scalalib
       * #2195 This must come *before* the option added by MyScalaJSPlugin
       * because mapSourceURI works on a first-match basis.
       */
      scalacOptions := {
        val previousScalacOptions = scalacOptions.value
        val sourceMapOption = {
          "-P:scalajs:mapSourceURI:" +
          (artifactPath in fetchScalaSource).value.toURI +
          "->https://raw.githubusercontent.com/scala/scala/v" +
          scalaVersion.value + "/src/library/"
        }
        sourceMapOption +: previousScalacOptions
      },
      name := "Scala library for Scala.js",
      publishArtifact in Compile := false,
      delambdafySetting,
      noClassFilesSettings,

      // The Scala lib is full of warnings we don't want to see
      scalacOptions ~= (_.filterNot(
          Set("-deprecation", "-unchecked", "-feature") contains _)),

      // Tell the plugin to hack-fix bad classOf trees
      scalacOptions += "-P:scalajs:fixClassOf",

      libraryDependencies +=
        "org.scala-lang" % "scala-library" % scalaVersion.value classifier "sources",

      artifactPath in fetchScalaSource :=
        target.value / "scalaSources" / scalaVersion.value,

      /* Work around for #2649. We would like to always use `update`, but
       * that fails if the scalaVersion we're looking for happens to be the
       * version of Scala used by sbt itself. This is clearly a bug in sbt,
       * which we work around here by using `updateClassifiers` instead in
       * that case.
       */
      update in fetchScalaSource := Def.taskDyn {
        if (scalaVersion.value == scala.util.Properties.versionNumberString)
          updateClassifiers
        else
          update
      }.value,

      fetchScalaSource := {
        val s = streams.value
        val cacheDir = s.cacheDirectory
        val ver = scalaVersion.value
        val trgDir = (artifactPath in fetchScalaSource).value

        val report = (update in fetchScalaSource).value
        val scalaLibSourcesJar = report.select(
            configuration = Set("compile"),
            module = moduleFilter(name = "scala-library"),
            artifact = artifactFilter(classifier = "sources")).headOption.getOrElse {
          throw new Exception(
              s"Could not fetch scala-library sources for version $ver")
        }

        FileFunction.cached(cacheDir / s"fetchScalaSource-$ver",
            FilesInfo.lastModified, FilesInfo.exists) { dependencies =>
          s.log.info(s"Unpacking Scala library sources to $trgDir...")

          if (trgDir.exists)
            IO.delete(trgDir)
          IO.createDirectory(trgDir)
          IO.unzip(scalaLibSourcesJar, trgDir)
        } (Set(scalaLibSourcesJar))

        trgDir
      },

      unmanagedSourceDirectories in Compile := {
        // Calculates all prefixes of the current Scala version
        // (including the empty prefix) to construct override
        // directories like the following:
        // - override-2.10.2-RC1
        // - override-2.10.2
        // - override-2.10
        // - override-2
        // - override
        val ver = scalaVersion.value
        val base = baseDirectory.value
        val parts = ver.split(Array('.','-'))
        val verList = parts.inits.map { ps =>
          val len = ps.mkString(".").length
          // re-read version, since we lost '.' and '-'
          ver.substring(0, len)
        }
        def dirStr(v: String) =
          if (v.isEmpty) "overrides" else s"overrides-$v"
        val dirs = verList.map(base / dirStr(_)).filter(_.exists)
        dirs.toSeq // most specific shadow less specific
      },

      // Compute sources
      // Files in earlier src dirs shadow files in later dirs
      sources in Compile := {
        // Sources coming from the sources of Scala
        val scalaSrcDir = fetchScalaSource.value

        // All source directories (overrides shadow scalaSrcDir)
        val sourceDirectories =
          (unmanagedSourceDirectories in Compile).value :+ scalaSrcDir

        // Filter sources with overrides
        def normPath(f: File): String =
          f.getPath.replace(java.io.File.separator, "/")

        val sources = mutable.ListBuffer.empty[File]
        val paths = mutable.Set.empty[String]

        for {
          srcDir <- sourceDirectories
          normSrcDir = normPath(srcDir)
          src <- (srcDir ** "*.scala").get
        } {
          val normSrc = normPath(src)
          val path = normSrc.substring(normSrcDir.length)
          val useless =
            path.contains("/scala/collection/parallel/") ||
            path.contains("/scala/util/parsing/")
          if (!useless) {
            if (paths.add(path))
              sources += src
            else
              streams.value.log.debug(s"not including $src")
          }
        }

        sources.result()
      },

      // Continuation plugin (when using 2.10.x)
      autoCompilerPlugins := true,
      libraryDependencies ++= {
        val ver = scalaVersion.value
        if (ver.startsWith("2.10."))
          Seq(compilerPlugin("org.scala-lang.plugins" % "continuations" % ver))
        else
          Nil
      },
      scalacOptions ++= {
        if (scalaVersion.value.startsWith("2.10."))
          Seq("-P:continuations:enable")
        else
          Nil
      },
      scalaJSExternalCompileSettings
  ).withScalaJSCompiler.dependsOnLibraryNoJar

  lazy val libraryAux: Project = (project in file("library-aux")).enablePlugins(
      MyScalaJSPlugin
  ).settings(
      commonSettings,
      fatalWarningsSettings,
      name := "Scala.js aux library",
      publishArtifact in Compile := false,
      delambdafySetting,
      noClassFilesSettings,
      scalaJSExternalCompileSettings
  ).withScalaJSCompiler.dependsOnLibraryNoJar

  lazy val library: Project = project.enablePlugins(
      MyScalaJSPlugin
  ).settings(
      commonSettings,
      publishSettings,
      fatalWarningsSettings,
      name := "Scala.js library",
      delambdafySetting,
      exportJars := !isGeneratingEclipse,
      previousArtifactSetting,
      mimaBinaryIssueFilters ++= BinaryIncompatibilities.Library,

      scalaJSExternalCompileSettings,
      inConfig(Compile)(Seq(
          scalacOptions in doc ++= Seq("-implicits", "-groups"),

          // Filter doc sources to remove implementation details from doc.
          sources in doc := {
            def containsFileFilter(s: String): FileFilter = new FileFilter {
              override def accept(f: File): Boolean = {
                val path = f.getAbsolutePath.replace('\\', '/')
                path.contains(s)
              }
            }

            val filter: FileFilter = (
                AllPassFilter
                  -- containsFileFilter("/scala/scalajs/runtime/")
                  -- containsFileFilter("/scala/scalajs/js/annotation/internal/")
                  -- "*.nodoc.scala"
            )

            (sources in doc).value.filter(filter.accept)
          },

          /* Add compiled .class files to doc dependencyClasspath, so we can
           * still compile even with only part of the files being present.
           */
          dependencyClasspath in doc ++= exportedProducts.value,

          /* Add the .sjsir files from other lib projects
           * (but not .class files)
           */
          mappings in packageBin := {
            /* From library, we must take everyting, except the
             * java.nio.TypedArrayBufferBridge object, whose actual
             * implementation is in javalib.
             */
            val superMappings = (mappings in packageBin).value
            val libraryMappings = superMappings.filter(
                _._2.replace('\\', '/') !=
                  "scala/scalajs/js/typedarray/TypedArrayBufferBridge$.sjsir")

            val filter = ("*.sjsir": NameFilter)

            val javalibProducts = (products in LocalProject("javalib")).value
            val javalibMappings =
              javalibProducts.flatMap(base => Path.selectSubpaths(base, filter))
            val javalibFilteredMappings = javalibMappings.filter(
                _._2.replace('\\', '/') != "java/lang/MathJDK8Bridge$.sjsir")

            val otherProducts = (
                (products in LocalProject("javalanglib")).value ++
                (products in LocalProject("scalalib")).value ++
                (products in LocalProject("libraryAux")).value)
            val otherMappings =
              otherProducts.flatMap(base => Path.selectSubpaths(base, filter))

            libraryMappings ++ otherMappings ++ javalibFilteredMappings
          }
      ))
  ).withScalaJSCompiler

  lazy val stubs: Project = project.settings(
      commonSettings,
      publishSettings,
      name := "Scala.js Stubs",
      libraryDependencies += "org.scala-lang" % "scala-reflect" % scalaVersion.value,
      previousArtifactSetting
  )

  // Scala.js command line interface
  lazy val cli: Project = project.settings(
      commonSettings,
      publishSettings,
      fatalWarningsSettings,
      name := "Scala.js CLI",
      libraryDependencies ++= Seq(
          "com.github.scopt" %% "scopt" % "3.5.0"
      ),

      previousArtifactSetting,
      mimaBinaryIssueFilters ++= BinaryIncompatibilities.CLI,

      // assembly options
      mainClass in assembly := None, // don't want an executable JAR
      assemblyOption in assembly ~= { _.copy(includeScala = false) },
      assemblyJarName in assembly :=
        s"${normalizedName.value}-assembly_${scalaBinaryVersion.value}-${version.value}.jar"
  ).dependsOn(tools)

  // Test framework
<<<<<<< HEAD
  lazy val testInterface = (project in file("test-interface")).enablePlugins(
      MyScalaJSPlugin
  ).settings(
      commonSettings,
      publishSettings,
      fatalWarningsSettings,
      name := "Scala.js test interface",
      delambdafySetting,
      previousArtifactSetting,
      mimaBinaryIssueFilters ++= BinaryIncompatibilities.TestInterface,
      unmanagedSourceDirectories in Compile +=
        baseDirectory.value.getParentFile / "test-common/src/main/scala"
      /* Note: We cannot add the test-common tests, since they test async
       * stuff and JUnit does not support async tests. Therefore we need to
       * block, so we cannot run on JS.
       */
  ).withScalaJSCompiler.dependsOn(library).enableScalastyleInSharedSources
=======
  lazy val testInterface = Project(
      id = "testInterface",
      base = file("test-interface"),
      settings = (
          commonSettings ++ publishSettings ++ myScalaJSSettings ++ fatalWarningsSettings
      ) ++ Seq(
          name := "Scala.js test interface",
          delambdafySetting,
          previousArtifactSetting,
          mimaBinaryIssueFilters ++= BinaryIncompatibilities.TestInterface,
          unmanagedSourceDirectories in Compile +=
            baseDirectory.value.getParentFile / "test-common/src/main/scala"
          /* Note: We cannot add the test-common tests, since they test async
           * stuff and JUnit does not support async tests. Therefore we need to
           * block, so we cannot run on JS.
           */
      )
  ).withScalaJSCompiler.dependsOn(library)
>>>>>>> 9371fa90

  lazy val jUnitRuntime = (project in file("junit-runtime")).enablePlugins(
      MyScalaJSPlugin
  ).settings(
      commonSettings,
      publishSettings,
      fatalWarningsSettings,
      name := "Scala.js JUnit test runtime"
  ).withScalaJSCompiler.dependsOn(testInterface)

  val commonJUnitTestOutputsSettings = Def.settings(
      commonSettings,
      publishArtifact in Compile := false,
      parallelExecution in Test := false,
      unmanagedSourceDirectories in Test +=
        baseDirectory.value.getParentFile / "shared/src/test/scala",
      testOptions in Test ++= Seq(
          Tests.Argument(TestFrameworks.JUnit, "-v", "-a", "-s"),
          Tests.Filter(_.endsWith("Assertions"))
      )
  )

  lazy val jUnitTestOutputsJS = (project in file("junit-test/output-js")).enablePlugins(
      MyScalaJSPlugin
  ).settings(
      commonJUnitTestOutputsSettings,
      name := "Tests for Scala.js JUnit output in JS."
  ).withScalaJSCompiler.withScalaJSJUnitPlugin.dependsOn(
      jUnitRuntime % "test", testInterface % "test"
  )


  lazy val jUnitTestOutputsJVM = (project in file("junit-test/output-jvm")).settings(
      commonJUnitTestOutputsSettings,
      name := "Tests for Scala.js JUnit output in JVM.",
      libraryDependencies ++= Seq(
          "org.scala-sbt" % "test-interface" % "1.0" % "test",
          "com.novocode" % "junit-interface" % "0.11" % "test"
      )
  )

  lazy val jUnitPlugin = (project in file("junit-plugin")).settings(
      commonSettings,
      publishSettings,
      fatalWarningsSettings,
      name := "Scala.js JUnit test plugin",
      crossVersion := CrossVersion.full,
      libraryDependencies += "org.scala-lang" % "scala-compiler" % scalaVersion.value,
      exportJars := true
  )

  // Examples

  lazy val examples: Project = project.settings(
      commonSettings,
      name := "Scala.js examples"
  ).aggregate(helloworld, reversi, testingExample)

  lazy val exampleSettings = commonSettings ++ fatalWarningsSettings

  lazy val helloworld: Project = (project in (file("examples") / "helloworld")).enablePlugins(
      MyScalaJSPlugin
  ).settings(
      exampleSettings,
      name := "Hello World - Scala.js example",
      moduleName := "helloworld",
      scalaJSUseMainModuleInitializer := true
  ).withScalaJSCompiler.dependsOn(library)

  lazy val reversi = (project in (file("examples") / "reversi")).enablePlugins(
      MyScalaJSPlugin
  ).settings(
      exampleSettings,
      name := "Reversi - Scala.js example",
      moduleName := "reversi"
  ).withScalaJSCompiler.dependsOn(library)

  lazy val testingExample = (project in (file("examples") / "testing")).enablePlugins(
      MyScalaJSPlugin
  ).settings(
      exampleSettings,
      name := "Testing - Scala.js example",
      moduleName := "testing",

      test in Test := {
        throw new MessageOnlyException(
            "testingExample/test is not supported because it requires DOM " +
            "support. Use testingExample/testHtml instead.")
      }
  ).withScalaJSCompiler.withScalaJSJUnitPlugin.dependsOn(
      library, jUnitRuntime % "test"
  )

  // Testing

  val testTagSettings = {
    val testOptionTags = TaskKey[Seq[String]]("testOptionTags",
        "Task that lists all test options for javaOptions and testOptions.",
        KeyRanks.Invisible)

    Seq(
      testOptionTags := {
        def envTagsFor(env: JSEnv): Seq[String] = env match {
          case env: NodeJSEnv =>
            val baseArgs = Seq("nodejs", "typedarray")
            if (env.wantSourceMap) {
              if (!env.hasSourceMapSupport) {
                throw new MessageOnlyException(
                    "You must install Node.js source map support to " +
                    "run the full Scala.js test suite (npm install " +
                    "source-map-support). To deactivate source map " +
                    "tests, do: set jsEnv in " + thisProject.value.id +
                    " := NodeJSEnv().value.withSourceMap(false)")
              }
              baseArgs :+ "source-maps"
            } else {
              baseArgs
            }

          case _ =>
            throw new AssertionError(
                s"Unknown JSEnv of class ${env.getClass.getName}: " +
                "don't know what tags to specify for the test suite")
        }

        val envTags = envTagsFor((jsEnv in Test).value)

        val stage = (scalaJSStage in Test).value

        val linkerConfig = stage match {
          case FastOptStage => (scalaJSLinkerConfig in (Test, fastOptJS)).value
          case FullOptStage => (scalaJSLinkerConfig in (Test, fullOptJS)).value
        }
        val sems = linkerConfig.semantics

        val semTags = (
            if (sems.asInstanceOfs == CheckedBehavior.Compliant)
              Seq("compliant-asinstanceofs")
            else
              Seq()
        ) ++ (
            if (sems.arrayIndexOutOfBounds == CheckedBehavior.Compliant)
              Seq("compliant-arrayindexoutofbounds")
            else
              Seq()
        ) ++ (
            if (sems.moduleInit == CheckedBehavior.Compliant)
              Seq("compliant-moduleinit")
            else
              Seq()
        ) ++ (
            if (sems.strictFloats) Seq("strict-floats")
            else Seq()
        ) ++ (
            if (sems.productionMode) Seq("production-mode")
            else Seq("development-mode")
        )

        val stageTag = stage match {
          case FastOptStage => "fastopt-stage"
          case FullOptStage => "fullopt-stage"
        }

        val moduleKindTag = linkerConfig.moduleKind match {
          case ModuleKind.NoModule       => "modulekind-nomodule"
          case ModuleKind.CommonJSModule => "modulekind-commonjs"
        }

        envTags ++ (semTags :+ stageTag :+ moduleKindTag)
      },
      javaOptions in Test ++= {
        def scalaJSProp(name: String): String =
          s"-Dscalajs.$name=true"

        testOptionTags.value.map(scalaJSProp) :+
            "-Dscalajs.testsuite.testtag=testtag.value"
      },
      testOptions in Test ++= {
        def testArgument(arg: String): Tests.Argument =
          Tests.Argument("-t" + arg)

        testOptionTags.value.map(testArgument)
      }
    )
  }

  def testSuiteCommonSettings(isJSTest: Boolean): Seq[Setting[_]] = Seq(
      publishArtifact in Compile := false,
      scalacOptions ~= (_.filter(_ != "-deprecation")),

      // Need reflect for typechecking macros
      libraryDependencies +=
        "org.scala-lang" % "scala-reflect" % scalaVersion.value % "provided",

      testOptions += Tests.Argument(TestFrameworks.JUnit, "-v", "-a", "-s"),

      unmanagedSourceDirectories in Test ++= {
        val testDir = (sourceDirectory in Test).value
        val sharedTestDir =
          testDir.getParentFile.getParentFile.getParentFile / "shared/src/test"

        val scalaV = scalaVersion.value
        val isScalaAtLeast212 =
          !scalaV.startsWith("2.10.") && !scalaV.startsWith("2.11.")

        List(sharedTestDir / "scala") ++
        includeIf(sharedTestDir / "require-jdk7", javaVersion.value >= 7) ++
        includeIf(sharedTestDir / "require-jdk8", javaVersion.value >= 8) ++
        includeIf(testDir / "require-2.12", isJSTest && isScalaAtLeast212)
      },

      sources in Test ++= {
        val supportsSAM = scalaBinaryVersion.value match {
          case "2.10" => false
          case "2.11" => scalacOptions.value.contains("-Xexperimental")
          case _      => true
        }

        /* Can't add require-sam as unmanagedSourceDirectories because of the
         * use of scalacOptions. Hence sources are added individually.
         * Note that a testSuite/test will not trigger a compile when sources
         * are modified in require-sam
         */
        if (supportsSAM) {
          val testDir = (sourceDirectory in Test).value
          val sharedTestDir =
            testDir.getParentFile.getParentFile.getParentFile / "shared/src/test"

          ((sharedTestDir / "require-sam") ** "*.scala").get ++
          (if (isJSTest) ((testDir / "require-sam") ** "*.scala").get else Nil)
        } else {
          Nil
        }
      }
  )

  def testSuiteTestHtmlSetting = Def.settings(
      // We need to patch the system properties.
      scalaJSJavaSystemProperties in Test in testHtml ~= { base =>
        val unsupported =
          Seq("nodejs", "source-maps")
        val supported =
          Seq("typedarray", "browser")

        base -- unsupported.map("scalajs." + _) ++
            supported.map("scalajs." + _ -> "true")
      },

      // And we need to actually use those patched system properties.
      jsExecutionFiles in (Test, testHtml) := {
        val previousFiles = (jsExecutionFiles in (Test, testHtml)).value

        val patchedSystemProperties =
          (scalaJSJavaSystemProperties in (Test, testHtml)).value

        val formattedProps = patchedSystemProperties.map {
          case (propName, propValue) =>
            "\"" + escapeJS(propName) + "\": \"" + escapeJS(propValue) + "\""
        }.mkString("{ ", ", ", " }")
        val code = s"""
          var __ScalaJSEnv = {
            javaSystemProperties: $formattedProps
          };
        """

        val patchedSystemPropertiesFile =
          new MemVirtualJSFile("setJavaSystemProperties.js").withContent(code)

        // Replace the normal `setJavaSystemProperties.js` file with the patch
        for (file <- previousFiles) yield {
          if (file.path == "setJavaSystemProperties.js")
            patchedSystemPropertiesFile
          else
            file
        }
      }
  )

  def testSuiteJSExecutionFilesSetting: Setting[_] = {
    jsExecutionFiles in Test := {
      val resourceDir =
        (resourceDirectory in (LocalProject("testSuite"), Test)).value
      val f = FileVirtualJSFile(resourceDir / "NonNativeJSTypeTestNatives.js")
      f +: (jsExecutionFiles in Test).value
    }
  }

  lazy val testSuite: Project = (project in file("test-suite/js")).enablePlugins(
      MyScalaJSPlugin
  ).settings(
      commonSettings,
      testTagSettings,
      testSuiteCommonSettings(isJSTest = true),
      name := "Scala.js test suite",

      unmanagedSourceDirectories in Test ++= {
        val testDir = (sourceDirectory in Test).value

        includeIf(testDir / "require-modules",
            scalaJSLinkerConfig.value.moduleKind != ModuleKind.NoModule)
      },

      testSuiteJSExecutionFilesSetting,

      scalaJSLinkerConfig ~= { prevConfig =>
        import Semantics.RuntimeClassNameMapper

        prevConfig.withSemantics { sems =>
          sems.withRuntimeClassNameMapper(
              RuntimeClassNameMapper.keepAll().andThen(
                  RuntimeClassNameMapper.regexReplace(
                      raw"""^org\.scalajs\.testsuite\.compiler\.ReflectionTest\$$RenamedTestClass$$""".r,
                      "renamed.test.Class")
              ).andThen(
                  RuntimeClassNameMapper.regexReplace(
                      raw"""^org\.scalajs\.testsuite\.compiler\.ReflectionTest\$$Prefix""".r,
                      "renamed.test.byprefix.")
              ).andThen(
                  RuntimeClassNameMapper.regexReplace(
                      raw"""^org\.scalajs\.testsuite\.compiler\.ReflectionTest\$$OtherPrefix""".r,
                      "renamed.test.byotherprefix.")
              )
          )
        }
      },

      javaOptions in Test += "-Dscalajs.scalaVersion=" + scalaVersion.value,

      /* Generate a scala source file that throws exceptions in
       * various places (while attaching the source line to the
       * exception). When we catch the exception, we can then
       * compare the attached source line and the source line
       * calculated via the source maps.
       *
       * see test-suite/src/test/resources/SourceMapTestTemplate.scala
       */
      sourceGenerators in Test += Def.task {
        val dir = (sourceManaged in Test).value
        IO.createDirectory(dir)

        val template = IO.read((resourceDirectory in Test).value /
          "SourceMapTestTemplate.scala")

        def lineNo(cs: CharSequence) =
          (0 until cs.length).count(i => cs.charAt(i) == '\n') + 1

        var i = 0
        val pat = "/\\*{2,3}/".r
        val replaced = pat.replaceAllIn(template, { mat =>
          val lNo = lineNo(mat.before)
          val res =
            if (mat.end - mat.start == 5)
              // matching a /***/
              s"if (TC.is($i)) { throw new TestException($lNo) } else "
            else
              // matching a /**/
              s"; if (TC.is($i)) { throw new TestException($lNo) } ;"

          i += 1

          res
        })

        val outFile = dir / "SourceMapTest.scala"
        val unitTests =
          (0 until i).map(i => s"@Test def workTest$i(): Unit = test($i)").mkString("; ")
        IO.write(outFile,
            replaced.replace("@Test def workTest(): Unit = ???", unitTests))
        Seq(outFile)
      }.taskValue,

      // Exclude tests based on version-dependent limitations
      sources in Test := {
        val sourceFiles = (sources in Test).value
        val v = scalaVersion.value

        val sourceFiles1 = {
          if (v.startsWith("2.10."))
            sourceFiles.filterNot(_.getName.endsWith("Require211.scala"))
          else
            sourceFiles
        }

        sourceFiles1
      },

      // Module initializers. Duplicated in toolsJS/test
      scalaJSModuleInitializers += {
        ModuleInitializer.mainMethod(
            "org.scalajs.testsuite.compiler.ModuleInitializerInNoConfiguration",
            "main")
      },
      scalaJSModuleInitializers in Compile += {
        ModuleInitializer.mainMethod(
            "org.scalajs.testsuite.compiler.ModuleInitializerInCompileConfiguration",
            "main")
      },
      scalaJSModuleInitializers in Test += {
        ModuleInitializer.mainMethod(
            "org.scalajs.testsuite.compiler.ModuleInitializerInTestConfiguration",
            "main2")
      },
      scalaJSModuleInitializers in Test += {
        ModuleInitializer.mainMethod(
            "org.scalajs.testsuite.compiler.ModuleInitializerInTestConfiguration",
            "main1")
      },
      scalaJSModuleInitializers in Test += {
        ModuleInitializer.mainMethodWithArgs(
            "org.scalajs.testsuite.compiler.ModuleInitializerInTestConfiguration",
            "mainArgs1")
      },
      scalaJSModuleInitializers in Test += {
        ModuleInitializer.mainMethodWithArgs(
            "org.scalajs.testsuite.compiler.ModuleInitializerInTestConfiguration",
            "mainArgs2", List("foo", "bar"))
      },

      testSuiteTestHtmlSetting
  ).withScalaJSCompiler.withScalaJSJUnitPlugin.dependsOn(
<<<<<<< HEAD
      library, jUnitRuntime
  ).enableScalastyleInSharedSources
=======
    library, jUnitRuntime
  )
>>>>>>> 9371fa90

  lazy val testSuiteJVM: Project = (project in file("test-suite/jvm")).settings(
      commonSettings,
      testSuiteCommonSettings(isJSTest = false),
      name := "Scala.js test suite on JVM",

      /* Scala.js always assumes en-US, UTF-8 and NL as line separator by
       * default. Since some of our tests rely on these defaults (notably to
       * test them), we have to force the same values on the JVM.
       */
      fork in Test := true,
      javaOptions in Test ++= Seq(
          "-Dfile.encoding=UTF-8",
          "-Duser.country=US", "-Duser.language=en",
          "-Dline.separator=\n"
      ),

      libraryDependencies +=
        "com.novocode" % "junit-interface" % "0.11" % "test"
<<<<<<< HEAD
  ).enableScalastyleInSharedSources
=======
    )
  )
>>>>>>> 9371fa90

  /* Additional test suite, for tests that should not be part of the normal
   * test suite for various reasons. The most common reason is that the tests
   * in there "fail to fail" if they happen in the larger test suite, due to
   * all the other code that's there (can have impact on dce, optimizations,
   * GCC, etc.).
   *
   * TODO Ideally, we should have a mechanism to separately compile, link and
   * test each file in this test suite, so that we're sure that do not
   * interfere with other.
   */
  lazy val testSuiteEx: Project = (project in file("test-suite-ex")).enablePlugins(
      MyScalaJSPlugin
  ).settings(
      commonSettings,
      testTagSettings,
      name := "Scala.js test suite ex",
      publishArtifact in Compile := false,
      testOptions += Tests.Argument(TestFrameworks.JUnit, "-v", "-a", "-s"),
      scalacOptions in Test ~= (_.filter(_ != "-deprecation"))
  ).withScalaJSCompiler.withScalaJSJUnitPlugin.dependsOn(
      library, jUnitRuntime, testSuite
  )

  lazy val partest: Project = project.settings(
      commonSettings,
      fatalWarningsSettings,
      name := "Partest for Scala.js",
      moduleName := "scalajs-partest",

      resolvers += Resolver.typesafeIvyRepo("releases"),

      artifactPath in fetchScalaSource :=
        baseDirectory.value / "fetchedSources" / scalaVersion.value,

      fetchScalaSource := {
        import org.eclipse.jgit.api._

        val s = streams.value
        val ver = scalaVersion.value
        val trgDir = (artifactPath in fetchScalaSource).value

        if (!trgDir.exists) {
          s.log.info(s"Fetching Scala source version $ver")

          // Make parent dirs and stuff
          IO.createDirectory(trgDir)

          // Clone scala source code
          new CloneCommand()
            .setDirectory(trgDir)
            .setURI("https://github.com/scala/scala.git")
            .call()
        }

        // Checkout proper ref. We do this anyway so we fail if
        // something is wrong
        val git = Git.open(trgDir)
        s.log.info(s"Checking out Scala source version $ver")
        git.checkout().setName(s"v$ver").call()

        trgDir
      },

      libraryDependencies ++= {
        if (shouldPartest.value) {
          Seq(
              "org.scala-sbt" % "sbt" % sbtVersion.value,
              {
                val v = scalaVersion.value
                if (v == "2.11.0" || v == "2.11.1" || v == "2.11.2")
                  "org.scala-lang.modules" %% "scala-partest" % "1.0.13"
                else if (v.startsWith("2.11."))
                  "org.scala-lang.modules" %% "scala-partest" % "1.0.16"
                else
                  "org.scala-lang.modules" %% "scala-partest" % "1.1.1"
              }
          )
        } else {
          Seq()
        }
      },

      unmanagedSourceDirectories in Compile += {
        val sourceRoot = (sourceDirectory in Compile).value.getParentFile
        val v = scalaVersion.value
        if (v == "2.11.0" || v == "2.11.1" || v == "2.11.2")
          sourceRoot / "main-partest-1.0.13"
        else
          sourceRoot / "main-partest-1.0.16"
      },

      sources in Compile := {
        if (shouldPartest.value)
          (sources in Compile).value
        else
          Nil
      }
  ).dependsOn(compiler, tools, nodeJSEnv)

  lazy val partestSuite: Project = (project in file("partest-suite")).settings(
      commonSettings,
      fatalWarningsSettings,
      name := "Scala.js partest suite",

      fork in Test := true,
      javaOptions in Test += "-Xmx1G",

      // Override the dependency of partest - see #1889
      dependencyOverrides += "org.scala-lang" % "scala-library" % scalaVersion.value % "test",

      testFrameworks ++= {
        if (shouldPartest.value)
          Seq(new TestFramework("scala.tools.partest.scalajs.Framework"))
        else Seq()
      },

      definedTests in Test ++= Def.taskDyn[Seq[sbt.TestDefinition]] {
        if (shouldPartest.value) Def.task {
          val _ = (fetchScalaSource in partest).value
          Seq(new sbt.TestDefinition(
            s"partest-${scalaVersion.value}",
            // marker fingerprint since there are no test classes
            // to be discovered by sbt:
            new sbt.testing.AnnotatedFingerprint {
              def isModule = true
              def annotationName = "partest"
            },
            true,
            Array()
          ))
        } else {
          Def.task(Seq())
        }
      }.value
  ).dependsOn(partest % "test", library)

  lazy val scalaTestSuite: Project = (project in file("scala-test-suite")).enablePlugins(
      MyScalaJSPlugin
  ).settings(
      commonSettings,
      publishArtifact in Compile := false,

      testOptions += Tests.Argument(TestFrameworks.JUnit, "-v", "-a", "-s"),

      unmanagedSources in Test ++= {
        assert(scalaBinaryVersion.value != "2.10",
            "scalaTestSuite is not supported on Scala 2.10")

        def loadList(listName: String): Set[String] = {
          val listsDir = (resourceDirectory in Test).value / scalaVersion.value
          val buff = scala.io.Source.fromFile(listsDir / listName)
          val lines = buff.getLines().collect {
            case line if !line.startsWith("#") && line.nonEmpty => line
          }.toSeq
          val linesSet = lines.toSet
          if (linesSet.size != lines.size) {
            val msg = listName + " contains contains duplicates: " +
                lines.diff(linesSet.toSeq).toSet
            throw new AssertionError(msg.toString)
          }
          linesSet
        }

        val whitelist: Set[String] = loadList("WhitelistedTests.txt")
        val blacklist: Set[String] = loadList("BlacklistedTests.txt")

        val jUnitTestsPath =
          (fetchScalaSource in partest).value / "test" / "junit"

        val scalaScalaJUnitSources = {
          (jUnitTestsPath ** "*.scala").get.flatMap { file =>
            file.relativeTo(jUnitTestsPath) match {
              case Some(rel) => List((rel.toString.replace('\\', '/'), file))
              case None      => Nil
            }
          }
        }

        // Check the coherence of the lists against the files found.
        val allClasses = scalaScalaJUnitSources.map(_._1).toSet
        val inBothLists = blacklist.intersect(whitelist)
        val allListed = blacklist.union(whitelist)
        val inNoList = allClasses.diff(allListed)
        val nonexistentBlacklisted = blacklist.diff(allClasses)
        val nonexistentWhitelisted = whitelist.diff(allClasses)
        if (inBothLists.nonEmpty || inNoList.nonEmpty ||
            nonexistentBlacklisted.nonEmpty || nonexistentWhitelisted.nonEmpty) {
          val msg = new StringBuffer("Errors in black or white lists.\n")
          if (inBothLists.nonEmpty) {
            msg.append("Sources listed both in black and white list: ")
            msg.append(inBothLists).append('\n')
          }
          if (inNoList.nonEmpty) {
            msg.append("Sources not listed in back or white list: ")
            msg.append(inNoList).append('\n')
          }
          if (nonexistentBlacklisted.nonEmpty) {
            msg.append("Sources not found for blacklisted tests: ")
            msg.append(nonexistentBlacklisted).append('\n')
          }
          if (nonexistentWhitelisted.nonEmpty) {
            msg.append("Sources not found for whitelisted tests: ")
            msg.append(nonexistentWhitelisted).append('\n')
          }
          throw new AssertionError(msg.toString)
        }

        scalaScalaJUnitSources.collect {
          case fTup if whitelist(fTup._1) => fTup._2
        }
      }
  ).withScalaJSCompiler.withScalaJSJUnitPlugin.dependsOn(jUnitRuntime)

}<|MERGE_RESOLUTION|>--- conflicted
+++ resolved
@@ -2,15 +2,9 @@
 
 import scala.annotation.tailrec
 
-<<<<<<< HEAD
 import sbt._
 import Keys._
 
-import bintray.Plugin.bintrayPublishSettings
-import bintray.Keys.{repository, bintrayOrganization, bintray}
-
-=======
->>>>>>> 9371fa90
 import com.typesafe.tools.mima.plugin.MimaPlugin.autoImport._
 
 import java.io.{
@@ -70,7 +64,6 @@
   val isGeneratingEclipse =
     Properties.envOrElse("GENERATING_ECLIPSE", "false").toBoolean
 
-<<<<<<< HEAD
   override def projectSettings: Seq[Setting[_]] = Seq(
       /* Remove libraryDependencies on ourselves; we use .dependsOn() instead
        * inside this build.
@@ -105,22 +98,17 @@
 
 object Build {
   import MyScalaJSPlugin.isGeneratingEclipse
-=======
+
   val bintrayProjectName = settingKey[String](
       "Project name on Bintray")
->>>>>>> 9371fa90
 
   val fetchScalaSource = taskKey[File](
     "Fetches the scala source for the current scala version")
   val shouldPartest = settingKey[Boolean](
     "Whether we should partest the current scala version (and fail if we can't)")
 
-<<<<<<< HEAD
   /* MiMa configuration -- irrelevant while in 1.0.0-SNAPSHOT.
-  val previousVersion = "0.6.19"
-=======
   val previousVersion = "0.6.20"
->>>>>>> 9371fa90
   val previousSJSBinaryVersion =
     ScalaJSCrossVersion.binaryScalaJSVersion(previousVersion)
   val previousBinaryCrossVersion =
@@ -371,20 +359,7 @@
       }
   )
 
-<<<<<<< HEAD
   private def publishToBintraySettings = Def.settings(
-      bintrayPublishSettings,
-      repository in bintray := "scala-js-releases",
-      bintrayOrganization in bintray := Some("scala-js")
-  )
-
-  val publishIvySettings = Def.settings(
-      if (Properties.envOrNone("PUBLISH_TO_BINTRAY") == Some("true"))
-        publishToBintraySettings
-      else
-        Nil,
-=======
-  private def publishToBintraySettings = Seq(
       publishTo := {
         val proj = bintrayProjectName.value
         val ver = version.value
@@ -399,10 +374,8 @@
       }
   )
 
-  val publishIvySettings = (
-      publishToBintraySettings
-  ) ++ Seq(
->>>>>>> 9371fa90
+  val publishIvySettings = Def.settings(
+      publishToBintraySettings,
       publishMavenStyle := false
   )
 
@@ -540,22 +513,11 @@
       testOptions += Tests.Argument(TestFrameworks.JUnit, "-v", "-a", "-s")
   )
 
-<<<<<<< HEAD
   lazy val irProject: Project = Project(id = "ir", base = file("ir")).settings(
       commonIrProjectSettings,
       libraryDependencies +=
         "com.novocode" % "junit-interface" % "0.9" % "test"
-  ).enableScalastyleInSharedSources
-=======
-  lazy val irProject: Project = Project(
-      id = "ir",
-      base = file("ir"),
-      settings = commonIrProjectSettings ++ Seq(
-          libraryDependencies +=
-            "com.novocode" % "junit-interface" % "0.9" % "test"
-      )
-  )
->>>>>>> 9371fa90
+  )
 
   lazy val irProjectJS: Project = Project(
       id = "irJS", base = file("ir/.js")
@@ -569,13 +531,8 @@
       unmanagedSourceDirectories in Test +=
         (scalaSource in Test in irProject).value
   ).withScalaJSCompiler.withScalaJSJUnitPlugin.dependsOn(
-<<<<<<< HEAD
       library, jUnitRuntime % "test"
-  ).enableScalastyleInSharedSources
-=======
-      javalibEx, jUnitRuntime % "test"
-  )
->>>>>>> 9371fa90
+  )
 
   lazy val compiler: Project = project.settings(
       commonSettings,
@@ -779,13 +736,8 @@
         }
       }
   ).withScalaJSCompiler.dependsOn(
-<<<<<<< HEAD
       library, irProjectJS, jUnitRuntime % "test"
-  ).enableScalastyleInSharedSources
-=======
-      javalibEx, testSuite % "test->test", irProjectJS
-  )
->>>>>>> 9371fa90
+  )
 
   lazy val jsEnvs: Project = (project in file("js-envs")).settings(
       commonSettings,
@@ -807,7 +759,6 @@
       mimaBinaryIssueFilters ++= BinaryIncompatibilities.JSEnvsTestKit
   ).dependsOn(tools, jsEnvs)
 
-<<<<<<< HEAD
   lazy val nodeJSEnv: Project = (project in file("nodejs-env")).settings(
       commonSettings,
       publishSettings,
@@ -834,7 +785,7 @@
         baseDirectory.value.getParentFile / "test-common/src/main/scala",
       unmanagedSourceDirectories in Test +=
         baseDirectory.value.getParentFile / "test-common/src/test/scala"
-  ).dependsOn(jsEnvs).enableScalastyleInSharedSources
+  ).dependsOn(jsEnvs)
 
   lazy val plugin: Project = Project(id = "sbtPlugin", base = file("sbt-plugin")).settings(
       commonSettings,
@@ -842,66 +793,12 @@
       fatalWarningsSettings,
       name := "Scala.js sbt plugin",
       normalizedName := "sbt-scalajs",
-      name in bintray := "sbt-scalajs-plugin", // "sbt-scalajs" was taken
+      bintrayProjectName := "sbt-scalajs-plugin", // "sbt-scalajs" was taken
       sbtPlugin := true,
       scalaBinaryVersion :=
         CrossVersion.binaryScalaVersion(scalaVersion.value),
       previousArtifactSetting,
       mimaBinaryIssueFilters ++= BinaryIncompatibilities.SbtPlugin,
-=======
-  lazy val jsEnvsTestSuite: Project = Project(
-      id = "jsEnvsTestSuite",
-      base = file("js-envs-test-suite"),
-      settings = (
-          commonSettings ++ fatalWarningsSettings
-      ) ++ Seq(
-          name := "Scala.js JS Envs Test Suite",
-          libraryDependencies ++= Seq(
-              "com.novocode" % "junit-interface" % "0.9" % "test"
-          ) ++ ScalaJSPluginInternal.phantomJSJettyModules.map(_ % "provided")
-      )
-  ).dependsOn(tools, jsEnvs, jsEnvsTestKit % "test")
-
-  lazy val testAdapter = Project(
-      id = "testAdapter",
-      base = file("test-adapter"),
-      settings = (
-          commonSettings ++ publishSettings ++ fatalWarningsSettings
-      ) ++ Seq(
-          name := "Scala.js sbt test adapter",
-          libraryDependencies += "org.scala-sbt" % "test-interface" % "1.0",
-          libraryDependencies +=
-            "com.novocode" % "junit-interface" % "0.11" % "test",
-
-          previousArtifactSetting,
-          mimaBinaryIssueFilters ++= BinaryIncompatibilities.TestAdapter,
-          unmanagedSourceDirectories in Compile +=
-            baseDirectory.value.getParentFile / "test-common/src/main/scala",
-          unmanagedSourceDirectories in Test +=
-            baseDirectory.value.getParentFile / "test-common/src/test/scala"
-      )
-  ).dependsOn(jsEnvs)
-
-  lazy val plugin: Project = Project(
-      id = "sbtPlugin",
-      base = file("sbt-plugin"),
-      settings = (
-          commonSettings ++ publishIvySettings ++ fatalWarningsSettings
-      ) ++ Seq(
-          name := "Scala.js sbt plugin",
-          normalizedName := "sbt-scalajs",
-          bintrayProjectName := "sbt-scalajs-plugin", // "sbt-scalajs" was taken
-          sbtPlugin := true,
-          scalaBinaryVersion :=
-            CrossVersion.binaryScalaVersion(scalaVersion.value),
-          previousArtifactSetting,
-          mimaBinaryIssueFilters ++= BinaryIncompatibilities.SbtPlugin,
-
-          /* TODO Remove this in 1.x, since there are no macros in sbt-plugin
-           * anymore.
-           */
-          scalacOptions -= "-Xfatal-warnings",
->>>>>>> 9371fa90
 
       /* This works around a bug in ^^ from sbt (should be just addSbtPlugin).
        * We inline the definition of addSbtPlugin and fix the sbt binary version.
@@ -924,19 +821,12 @@
           p.contains("/org.scala-sbt/") && p.endsWith(".jar")
         }
 
-<<<<<<< HEAD
         val docUrl =
           url(s"http://www.scala-sbt.org/${sbtVersion.value}/api/")
 
         sbtJars.map(_.data -> docUrl).toMap
       }
-  ).dependsOn(tools, jsEnvs, nodeJSEnv, testAdapter).enableScalastyleInSharedSources
-=======
-            sbtJars.map(_.data -> docUrl).toMap
-          }
-      )
-  ).dependsOn(tools, jsEnvs, testAdapter)
->>>>>>> 9371fa90
+  ).dependsOn(tools, jsEnvs, nodeJSEnv, testAdapter)
 
   lazy val delambdafySetting = {
     scalacOptions ++= (
@@ -1262,7 +1152,6 @@
   ).dependsOn(tools)
 
   // Test framework
-<<<<<<< HEAD
   lazy val testInterface = (project in file("test-interface")).enablePlugins(
       MyScalaJSPlugin
   ).settings(
@@ -1279,27 +1168,7 @@
        * stuff and JUnit does not support async tests. Therefore we need to
        * block, so we cannot run on JS.
        */
-  ).withScalaJSCompiler.dependsOn(library).enableScalastyleInSharedSources
-=======
-  lazy val testInterface = Project(
-      id = "testInterface",
-      base = file("test-interface"),
-      settings = (
-          commonSettings ++ publishSettings ++ myScalaJSSettings ++ fatalWarningsSettings
-      ) ++ Seq(
-          name := "Scala.js test interface",
-          delambdafySetting,
-          previousArtifactSetting,
-          mimaBinaryIssueFilters ++= BinaryIncompatibilities.TestInterface,
-          unmanagedSourceDirectories in Compile +=
-            baseDirectory.value.getParentFile / "test-common/src/main/scala"
-          /* Note: We cannot add the test-common tests, since they test async
-           * stuff and JUnit does not support async tests. Therefore we need to
-           * block, so we cannot run on JS.
-           */
-      )
   ).withScalaJSCompiler.dependsOn(library)
->>>>>>> 9371fa90
 
   lazy val jUnitRuntime = (project in file("junit-runtime")).enablePlugins(
       MyScalaJSPlugin
@@ -1720,13 +1589,8 @@
 
       testSuiteTestHtmlSetting
   ).withScalaJSCompiler.withScalaJSJUnitPlugin.dependsOn(
-<<<<<<< HEAD
       library, jUnitRuntime
-  ).enableScalastyleInSharedSources
-=======
-    library, jUnitRuntime
-  )
->>>>>>> 9371fa90
+  )
 
   lazy val testSuiteJVM: Project = (project in file("test-suite/jvm")).settings(
       commonSettings,
@@ -1746,12 +1610,7 @@
 
       libraryDependencies +=
         "com.novocode" % "junit-interface" % "0.11" % "test"
-<<<<<<< HEAD
-  ).enableScalastyleInSharedSources
-=======
-    )
-  )
->>>>>>> 9371fa90
+  )
 
   /* Additional test suite, for tests that should not be part of the normal
    * test suite for various reasons. The most common reason is that the tests
