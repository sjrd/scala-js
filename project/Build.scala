--- conflicted
+++ resolved
@@ -161,12 +161,8 @@
   val shouldPartest = settingKey[Boolean](
     "Whether we should partest the current scala version (and fail if we can't)")
 
-<<<<<<< HEAD
   /* MiMa configuration -- irrelevant while in 1.0.0-SNAPSHOT.
-  val previousVersion = "0.6.25"
-=======
   val previousVersion = "0.6.26"
->>>>>>> 611bab95
   val previousSJSBinaryVersion =
     ScalaJSCrossVersion.binaryScalaJSVersion(previousVersion)
   val previousBinaryCrossVersion =
@@ -627,7 +623,6 @@
       library, jUnitRuntime % "test"
   )
 
-<<<<<<< HEAD
   lazy val compiler: Project = project.settings(
       commonSettings,
       publishSettings,
@@ -638,7 +633,7 @@
           "org.scala-lang" % "scala-reflect" % scalaVersion.value,
           "com.novocode" % "junit-interface" % "0.9" % "test"
       ),
-      testOptions += Tests.Argument(TestFrameworks.JUnit, "-v", "-a"),
+      testOptions += Tests.Argument(TestFrameworks.JUnit, "-a"),
       testOptions += Tests.Setup { () =>
         val testOutDir = (streams.value.cacheDirectory / "scalajs-compiler-test")
         IO.createDirectory(testOutDir)
@@ -653,43 +648,6 @@
               mId.organization == "org.scala-lang" &&
               mId.name == name &&
               mId.revision == scalaVersion.value
-=======
-  lazy val compiler: Project = Project(
-      id = "compiler",
-      base = file("compiler"),
-      settings = commonSettings ++ publishSettings ++ Seq(
-          name := "Scala.js compiler",
-          crossVersion := CrossVersion.full, // because compiler api is not binary compatible
-          libraryDependencies ++= Seq(
-              "org.scala-lang" % "scala-compiler" % scalaVersion.value,
-              "org.scala-lang" % "scala-reflect" % scalaVersion.value,
-              "com.novocode" % "junit-interface" % "0.9" % "test"
-          ),
-          testOptions += Tests.Argument(TestFrameworks.JUnit, "-a"),
-          testOptions += Tests.Setup { () =>
-            val testOutDir = (streams.value.cacheDirectory / "scalajs-compiler-test")
-            IO.createDirectory(testOutDir)
-            System.setProperty("scala.scalajs.compiler.test.output",
-                testOutDir.getAbsolutePath)
-            System.setProperty("scala.scalajs.compiler.test.scalajslib",
-                (packageBin in (library, Compile)).value.getAbsolutePath)
-
-            def scalaArtifact(name: String): String = {
-              def isTarget(att: Attributed[File]) = {
-                att.metadata.get(moduleID.key).exists { mId =>
-                  mId.organization == "org.scala-lang" &&
-                  mId.name == name &&
-                  mId.revision == scalaVersion.value
-                }
-              }
-
-              (managedClasspath in Test).value.find(isTarget).fold {
-                streams.value.log.error(s"Couldn't find $name on the classpath")
-                ""
-              } { lib =>
-                lib.data.getAbsolutePath
-              }
->>>>>>> 611bab95
             }
           }
 
@@ -724,7 +682,7 @@
       unmanagedSourceDirectories in Test +=
         baseDirectory.value.getParentFile / "shared/src/test/scala",
 
-      testOptions += Tests.Argument(TestFrameworks.JUnit, "-v", "-a", "-s")
+      testOptions += Tests.Argument(TestFrameworks.JUnit, "-a", "-s")
   )
 
   lazy val io: Project = (project in file("io/jvm")).settings(
@@ -789,7 +747,7 @@
       mimaBinaryIssueFilters ++= BinaryIncompatibilities.Linker,
       exportJars := true, // required so ScalaDoc linking works
 
-      testOptions += Tests.Argument(TestFrameworks.JUnit, "-v", "-a"),
+      testOptions += Tests.Argument(TestFrameworks.JUnit, "-a"),
       javaOptions in Test += {
         val libJar = (packageBin in (LocalProject("minilib"), Compile)).value
         "-Dorg.scalajs.linker.stdlibjar=" + libJar.getAbsolutePath
@@ -1451,30 +1409,14 @@
   }
 
   def testSuiteCommonSettings(isJSTest: Boolean): Seq[Setting[_]] = Seq(
-<<<<<<< HEAD
       publishArtifact in Compile := false,
       scalacOptions ~= (_.filter(_ != "-deprecation")),
-=======
-    publishArtifact in Compile := false,
-    scalacOptions ~= (_.filter(_ != "-deprecation")),
-
-    // Need reflect for typechecking macros
-    libraryDependencies +=
-      "org.scala-lang" % "scala-reflect" % scalaVersion.value % "provided",
-
-    testOptions += Tests.Argument(TestFrameworks.JUnit, "-a", "-s"),
-
-    unmanagedSourceDirectories in Test ++= {
-      val testDir = (sourceDirectory in Test).value
-      val sharedTestDir =
-        testDir.getParentFile.getParentFile.getParentFile / "shared/src/test"
->>>>>>> 611bab95
 
       // Need reflect for typechecking macros
       libraryDependencies +=
         "org.scala-lang" % "scala-reflect" % scalaVersion.value % "provided",
 
-      testOptions += Tests.Argument(TestFrameworks.JUnit, "-v", "-a", "-s"),
+      testOptions += Tests.Argument(TestFrameworks.JUnit, "-a", "-s"),
 
       unmanagedSourceDirectories in Test ++= {
         val testDir = (sourceDirectory in Test).value
@@ -1845,7 +1787,6 @@
         "com.novocode" % "junit-interface" % "0.11" % "test"
   )
 
-<<<<<<< HEAD
   /* Additional test suite, for tests that should not be part of the normal
    * test suite for various reasons. The most common reason is that the tests
    * in there "fail to fail" if they happen in the larger test suite, due to
@@ -1863,40 +1804,11 @@
       inConfig(Test)(testTagJavaOptionsSetting),
       name := "Scala.js test suite ex",
       publishArtifact in Compile := false,
-      testOptions += Tests.Argument(TestFrameworks.JUnit, "-v", "-a", "-s"),
+      testOptions += Tests.Argument(TestFrameworks.JUnit, "-a", "-s"),
       scalacOptions in Test ~= (_.filter(_ != "-deprecation"))
   ).withScalaJSCompiler.withScalaJSJUnitPlugin.dependsOn(
       library, jUnitRuntime, testSuite
   )
-=======
-  lazy val noIrCheckTest: Project = Project(
-      id = "noIrCheckTest",
-      base = file("no-ir-check-test"),
-      settings = commonSettings ++ myScalaJSSettings ++ testTagSettings ++ Seq(
-          name := "Scala.js not IR checked tests",
-          scalaJSOptimizerOptions ~= (_.
-              withCheckScalaJSIR(false).
-              withBypassLinkingErrors(true)
-          ),
-          testOptions += Tests.Argument(TestFrameworks.JUnit, "-a", "-s"),
-          publishArtifact in Compile := false
-     )
-  ).withScalaJSCompiler.withScalaJSJUnitPlugin.dependsOn(library, jUnitRuntime)
-
-  lazy val javalibExTestSuite: Project = Project(
-      id = "javalibExTestSuite",
-      base = file("javalib-ex-test-suite"),
-      settings = (
-          commonSettings ++ myScalaJSSettings ++ testTagSettings
-      ) ++ Seq(
-          name := "JavaLib Ex Test Suite",
-          publishArtifact in Compile := false,
-          testOptions += Tests.Argument(TestFrameworks.JUnit, "-a", "-s"),
-          scalacOptions in Test ~= (_.filter(_ != "-deprecation"))
-      )
-  ).withScalaJSCompiler.withScalaJSJUnitPlugin.dependsOn(javalibEx, jUnitRuntime)
->>>>>>> 611bab95
-
 
   lazy val testSuiteLinker = (project in file("test-suite-linker")).enablePlugins(
       MyScalaJSPlugin
