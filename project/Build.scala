package build

import scala.language.implicitConversions

import scala.annotation.tailrec

import sbt._
import Keys._

import com.typesafe.tools.mima.plugin.MimaPlugin.autoImport._
import de.heikoseeberger.sbtheader.HeaderPlugin.autoImport._

import java.io.{
  BufferedOutputStream,
  FileOutputStream
}

import scala.collection.mutable
import scala.concurrent.Await
import scala.concurrent.duration.Duration
import scala.util.Properties

import org.scalajs.ir

import org.scalajs.sbtplugin._
import org.scalajs.jsenv.{JSEnv, RunConfig, Input}
import org.scalajs.jsenv.nodejs.NodeJSEnv

import ScalaJSPlugin.autoImport.{ModuleKind => _, _}
import ExternalCompile.scalaJSExternalCompileSettings
import Loggers._

import org.scalajs.io._
import org.scalajs.io.JSUtils.escapeJS
import org.scalajs.linker._
import org.scalajs.linker.irio._

/* Things that we want to expose in the sbt command line (and hence also in
 * `ci/matrix.xml`).
 */
object ExposedValues extends AutoPlugin {
  object autoImport {
    // set scalaJSLinkerConfig in someProject ~= makeCompliant
    val makeCompliant: StandardLinker.Config => StandardLinker.Config = {
      _.withSemantics { semantics =>
        semantics
          .withAsInstanceOfs(CheckedBehavior.Compliant)
          .withArrayIndexOutOfBounds(CheckedBehavior.Compliant)
          .withModuleInit(CheckedBehavior.Compliant)
          .withStrictFloats(true)
      }
    }

    val CheckedBehavior = org.scalajs.linker.CheckedBehavior

    type NodeJSEnvForcePolyfills = build.NodeJSEnvForcePolyfills
  }
}

object MyScalaJSPlugin extends AutoPlugin {
  override def requires: Plugins = ScalaJSPlugin

  val isGeneratingEclipse =
    Properties.envOrElse("GENERATING_ECLIPSE", "false").toBoolean

  val wantSourceMaps = settingKey[Boolean]("Whether source maps should be used")

  val configSettings: Seq[Setting[_]] = Def.settings(
      // Add a JS file defining Java system properties
      jsEnvInput := {
        val prev = jsEnvInput.value

        val javaSysPropsPattern = "-D([^=]*)=(.*)".r
        val javaSystemProperties = javaOptions.value.collect {
          case javaSysPropsPattern(propName, propValue) => (propName, propValue)
        }.toMap

        if (javaSystemProperties.isEmpty) {
          prev
        } else {
          val formattedProps = javaSystemProperties.map {
            case (propName, propValue) =>
              "\"" + escapeJS(propName) + "\": \"" + escapeJS(propValue) + "\""
          }

          val needsGlobal = !prev.isInstanceOf[Input.ScriptsToLoad]
          val code = if (needsGlobal) {
            "global.__ScalaJSEnv = global.__ScalaJSEnv || {};\n" +
            "global.__ScalaJSEnv.javaSystemProperties = {" + formattedProps.mkString(", ") + "};\n"
          } else {
            "var __ScalaJSEnv = (typeof __ScalaJSEnv === \"object\" && __ScalaJSEnv) ? __ScalaJSEnv : {};\n" +
            "__ScalaJSEnv.javaSystemProperties = {" + formattedProps.mkString(", ") + "};\n"
          }
          val javaSysPropsFile =
            MemVirtualBinaryFile.fromStringUTF8("setJavaSystemProperties.js", code)

          prev match {
            case Input.ScriptsToLoad(prevFiles) =>
              Input.ScriptsToLoad(javaSysPropsFile :: prevFiles)
            case Input.ESModulesToLoad(prevFiles) =>
              Input.ESModulesToLoad(javaSysPropsFile :: prevFiles)
            case Input.CommonJSModulesToLoad(prevFiles) =>
              Input.CommonJSModulesToLoad(javaSysPropsFile :: prevFiles)
          }
        }
      }
  )

  override def projectSettings: Seq[Setting[_]] = Def.settings(
      /* Remove libraryDependencies on ourselves; we use .dependsOn() instead
       * inside this build.
       */
      libraryDependencies ~= { libDeps =>
        val blacklist =
          Set("scalajs-compiler", "scalajs-library", "scalajs-test-interface")
        libDeps.filterNot(dep => blacklist.contains(dep.name))
      },

      /* Most of our Scala.js libraries are not cross-compiled against the
       * the Scala.js binary version number.
       */
      crossVersion := CrossVersion.binary,

      scalaJSLinkerConfig ~= (_.withCheckIR(true)),

      wantSourceMaps := !scalaJSLinkerConfig.value.esFeatures.useECMAScript2015,

      jsEnv := new NodeJSEnv(
          NodeJSEnv.Config().withSourceMap(wantSourceMaps.value)),

      // Link source maps
      scalacOptions ++= {
        val base = (baseDirectory in LocalProject("scalajs")).value
        if (isGeneratingEclipse) Seq()
        else if (isSnapshot.value) Seq()
        else Seq(
          // Link source maps to github sources
          "-P:scalajs:mapSourceURI:" + base.toURI +
          "->https://raw.githubusercontent.com/scala-js/scala-js/v" +
          scalaJSVersion + "/"
        )
      },

      inConfig(Compile)(configSettings),
      inConfig(Test)(configSettings)
  )
}

object Build {
  import MyScalaJSPlugin.isGeneratingEclipse

  val bintrayProjectName = settingKey[String](
      "Project name on Bintray")

  val setModuleLoopbackScript = taskKey[Option[FileVirtualBinaryFile]](
      "In the test suite, under ES modules, the script that sets the " +
      "loopback module namespace")

  val fetchScalaSource = taskKey[File](
    "Fetches the scala source for the current scala version")
  val shouldPartest = settingKey[Boolean](
    "Whether we should partest the current scala version (and fail if we can't)")

  /* MiMa configuration -- irrelevant while in 1.0.0-SNAPSHOT.
  val previousVersion = "0.6.26"
  val previousSJSBinaryVersion =
    ScalaJSCrossVersion.binaryScalaJSVersion(previousVersion)
  val previousBinaryCrossVersion =
    CrossVersion.binaryMapped(v => s"sjs${previousSJSBinaryVersion}_$v")

  val scalaVersionsUsedForPublishing: Set[String] =
    Set("2.10.7", "2.11.12", "2.12.6")
  val newScalaBinaryVersionsInThisRelease: Set[String] =
    Set()
  */

  def hasNewCollections(version: String): Boolean = {
    !version.startsWith("2.10.") &&
    !version.startsWith("2.11.") &&
    !version.startsWith("2.12.")
  }

  /** Returns the appropriate subdirectory of `sourceDir` depending on the
   *  collection "era" used by the `scalaV`.
   *
   *  It can be the new collections (2.13.x+) or the old collections (until
   *  2.12.x).
   */
  def collectionsEraDependentDirectory(scalaV: String, sourceDir: File): File =
    if (hasNewCollections(scalaV)) sourceDir / "scala-new-collections"
    else sourceDir / "scala-old-collections"

<<<<<<< HEAD
=======
  val scalaVersionsUsedForPublishing: Set[String] =
    Set("2.10.7", "2.11.12", "2.12.8")
  val newScalaBinaryVersionsInThisRelease: Set[String] =
    Set()

>>>>>>> 2d1dbe3f
  val javaVersion = settingKey[Int](
    "The major Java SDK version that should be assumed for compatibility. " +
    "Defaults to what sbt is running with.")

  val javaDocBaseURL: String = "http://docs.oracle.com/javase/8/docs/api/"

  private def includeIf(testDir: File, condition: Boolean): List[File] =
    if (condition) List(testDir)
    else Nil

  val previousArtifactSetting: Setting[_] = {
    mimaPreviousArtifacts ++= {
      /* MiMa is completely disabled while we are in 1.0.0-SNAPSHOT.
      val scalaV = scalaVersion.value
      val scalaBinaryV = scalaBinaryVersion.value
      if (!scalaVersionsUsedForPublishing.contains(scalaV)) {
        // This artifact will not be published. Binary compatibility is irrelevant.
        Set.empty
      } else if (newScalaBinaryVersionsInThisRelease.contains(scalaBinaryV)) {
        // New in this release, no binary compatibility to comply to
        Set.empty
      } else {
        val thisProjectID = projectID.value
        val previousCrossVersion = thisProjectID.crossVersion match {
          case ScalaJSCrossVersion.binary => previousBinaryCrossVersion
          case crossVersion               => crossVersion
        }
        /* Filter out e:info.apiURL as it expects 0.6.7-SNAPSHOT, whereas the
         * artifact we're looking for has 0.6.6 (for example).
         */
        val prevExtraAttributes =
          thisProjectID.extraAttributes.filterKeys(_ != "e:info.apiURL")
        val prevProjectID =
          (thisProjectID.organization % thisProjectID.name % previousVersion)
            .cross(previousCrossVersion)
            .extra(prevExtraAttributes.toSeq: _*)
        Set(CrossVersion(scalaV, scalaBinaryV)(prevProjectID).cross(CrossVersion.Disabled))
      }
      */
      Set.empty
    }
  }

  val commonSettings = Seq(
      scalaVersion := "2.12.8",
      organization := "org.scala-js",
      version := scalaJSVersion,

      normalizedName ~= {
        _.replace("scala.js", "scalajs").replace("scala-js", "scalajs")
      },

      homepage := Some(url("https://www.scala-js.org/")),
      startYear := Some(2013),
      licenses += (("Apache-2.0", url("https://www.apache.org/licenses/LICENSE-2.0"))),
      headerLicense := Some(HeaderLicense.Custom(
        s"""Scala.js (${homepage.value.get})
           |
           |Copyright EPFL.
           |
           |Licensed under Apache License 2.0
           |(https://www.apache.org/licenses/LICENSE-2.0).
           |
           |See the NOTICE file distributed with this work for
           |additional information regarding copyright ownership.
           |""".stripMargin
      )),
      scmInfo := Some(ScmInfo(
          url("https://github.com/scala-js/scala-js"),
          "scm:git:git@github.com:scala-js/scala-js.git",
          Some("scm:git:git@github.com:scala-js/scala-js.git"))),

      shouldPartest := {
        val testListDir = (
          (resourceDirectory in (LocalProject("partestSuite"), Test)).value / "scala"
            / "tools" / "partest" / "scalajs" / scalaVersion.value
        )
        testListDir.exists
      },

      scalacOptions ++= Seq(
          "-deprecation",
          "-unchecked",
          "-feature",
          "-encoding", "utf8"
      ),

      // Scaladoc linking
      apiURL := {
        val name = normalizedName.value
        Some(url(s"http://www.scala-js.org/api/$name/$scalaJSVersion/"))
      },
      autoAPIMappings := true,

      // Add Java Scaladoc mapping
      apiMappings ++= {
        val optRTJar = {
          val bootClasspath = System.getProperty("sun.boot.class.path")
          if (bootClasspath != null) {
            // JDK <= 8, there is an rt.jar (or classes.jar) on the boot classpath
            val jars = bootClasspath.split(java.io.File.pathSeparator)
            def matches(path: String, name: String): Boolean =
              path.endsWith(s"${java.io.File.separator}$name.jar")
            val jar = jars.find(matches(_, "rt")) // most JREs
              .orElse(jars.find(matches(_, "classes"))) // Java 6 on Mac OS X
              .get
            Some(file(jar))
          } else {
            // JDK >= 9, maybe sbt gives us a fake rt.jar in `scala.ext.dirs`
            val scalaExtDirs = Option(System.getProperty("scala.ext.dirs"))
            scalaExtDirs.map(extDirs => file(extDirs) / "rt.jar")
          }
        }

        optRTJar.fold[Map[File, URL]] {
          Map.empty
        } { rtJar =>
          assert(rtJar.exists, s"$rtJar does not exist")
          Map(rtJar -> url(javaDocBaseURL))
        }
      },

      /* Add a second Java Scaladoc mapping for cases where Scala actually
       * understands the jrt:/ filesystem of Java 9.
       */
      apiMappings +=
        file("/modules/java.base") -> url(javaDocBaseURL),

      /* Patch the ScalaDoc we generate.
       *
       *  After executing the normal doc command, copy everything to the
       *  `patched-api` directory (same internal directory structure) while
       *  patching the following:
       *
       *  - Append `additional-doc-styles.css` to `lib/template.css`
       *  - Fix external links to the JavaDoc, i.e. change
       *    `${javaDocBaseURL}index.html#java.lang.String` to
       *    `${javaDocBaseURL}index.html?java/lang/String.html`
       */
      doc in Compile := {
        // Where to store the patched docs
        val outDir = crossTarget.value / "patched-api"

        // Find all files in the current docs
        val docPaths = {
          val docDir = (doc in Compile).value
          Path.selectSubpaths(docDir, new SimpleFileFilter(_.isFile)).toMap
        }

        /* File with our CSS styles (needs to be canonical so that the
         * comparison below works)
         */
        val additionalStylesFile =
          (root.base / "assets/additional-doc-styles.css").getCanonicalFile

        // Regex and replacement function for JavaDoc linking
        val javadocAPIRe =
          s"""\"(\\Q${javaDocBaseURL}index.html\\E)#([^"]*)\"""".r

        val logger = streams.value.log
        val errorsSeen = mutable.Set.empty[String]

        val fixJavaDocLink = { (m: scala.util.matching.Regex.Match) =>
          val frag = m.group(2)

          // Fail when encountering links to class members
          if (frag.contains("@") && !errorsSeen.contains(frag)) {
            errorsSeen += frag
            logger.error(s"Cannot fix JavaDoc link to member: $frag")
          }

          m.group(1) + "?" + frag.replace('.', '/') + ".html"
        }

        FileFunction.cached(streams.value.cacheDirectory,
            FilesInfo.lastModified, FilesInfo.exists) { files =>
          for {
            file <- files
            if file != additionalStylesFile
          } yield {
            val relPath = docPaths(file)
            val outFile = outDir / relPath

            if (relPath == "lib/template.css") {
              val styles = IO.read(additionalStylesFile)
              IO.copyFile(file, outFile)
              IO.append(outFile, styles)
            } else if (relPath.endsWith(".html")) {
              val content = IO.read(file)
              val patched = javadocAPIRe.replaceAllIn(content, fixJavaDocLink)
              IO.write(outFile, patched)
            } else {
              IO.copyFile(file, outFile)
            }

            outFile
          }
        } (docPaths.keySet + additionalStylesFile)

        if (errorsSeen.size > 0)
          throw new MessageOnlyException("ScalaDoc patching had errors")

        outDir
      }
  )

  val noClassFilesSettings: Setting[_] = (
      scalacOptions in (Compile, compile) ++= {
        if (isGeneratingEclipse) Seq()
        else Seq("-Yskip:cleanup,icode,jvm")
      }
  )

  val publishSettings = Seq(
      publishMavenStyle := true,
      publishTo := {
        val nexus = "https://oss.sonatype.org/"
        if (isSnapshot.value)
          Some("snapshots" at nexus + "content/repositories/snapshots")
        else
          Some("releases" at nexus + "service/local/staging/deploy/maven2")
      },
      pomExtra := (
          <developers>
            <developer>
              <id>sjrd</id>
              <name>Sébastien Doeraene</name>
              <url>https://github.com/sjrd/</url>
            </developer>
            <developer>
              <id>gzm0</id>
              <name>Tobias Schlatter</name>
              <url>https://github.com/gzm0/</url>
            </developer>
            <developer>
              <id>nicolasstucki</id>
              <name>Nicolas Stucki</name>
              <url>https://github.com/nicolasstucki/</url>
            </developer>
          </developers>
      ),
      pomIncludeRepository := { _ => false }
  )

  val fatalWarningsSettings = Seq(
      // The pattern matcher used to exceed its analysis budget before 2.11.5
      scalacOptions ++= {
        scalaVersion.value.split('.') match {
          case Array("2", "10", _)                 => Nil
          case Array("2", "11", x)
              if x.takeWhile(_.isDigit).toInt <= 4 => Nil
          case _                                   => Seq("-Xfatal-warnings")
        }
      },

      scalacOptions in (Compile, doc) := {
        val baseOptions = (scalacOptions in (Compile, doc)).value

        // in Scala 2.10, some ScalaDoc links fail
        val fatalInDoc = scalaBinaryVersion.value != "2.10"

        if (fatalInDoc) baseOptions
        else baseOptions.filterNot(_ == "-Xfatal-warnings")
      }
  )

  private def publishToBintraySettings = Def.settings(
      publishTo := {
        val proj = bintrayProjectName.value
        val ver = version.value
        if (isSnapshot.value) {
          None // Bintray does not support snapshots
        } else {
          val url = new java.net.URL(
              s"https://api.bintray.com/content/scala-js/scala-js-releases/$proj/$ver")
          val patterns = Resolver.ivyStylePatterns
          Some(Resolver.url("bintray", url)(patterns))
        }
      }
  )

  val publishIvySettings = Def.settings(
      publishToBintraySettings,
      publishMavenStyle := false
  )

  private def parallelCollectionsDependencies(
      scalaVersion: String): Seq[ModuleID] = {
    CrossVersion.partialVersion(scalaVersion) match {
      case Some((2, n)) if n >= 13 =>
        Seq("org.scala-lang.modules" %% "scala-parallel-collections" % "0.1.2")

      case _ => Nil
    }
  }

  implicit class ProjectOps(val project: Project) extends AnyVal {
    /** Uses the Scala.js compiler plugin. */
    def withScalaJSCompiler: Project =
      if (isGeneratingEclipse) project
      else project.dependsOn(compiler % "plugin")

    def withScalaJSJUnitPlugin: Project = {
      project.settings(
          scalacOptions in Test ++= {
            if (isGeneratingEclipse) {
              Seq.empty
            } else {
              val jar = (packageBin in (jUnitPlugin, Compile)).value
              Seq(s"-Xplugin:$jar")
            }
          }
      )
    }

    /** Depends on library as if (exportJars in library) was set to false. */
    def dependsOnLibraryNoJar: Project = {
      if (isGeneratingEclipse) {
        project.dependsOn(library)
      } else {
        project.settings(
            internalDependencyClasspath in Compile ++= {
              val prods = (products in (library, Compile)).value
              val analysis = (compile in (library, Compile)).value
              prods.map(p => Classpaths.analyzed(p, analysis))
            }
        )
      }
    }

    /** Depends on the sources of another project. */
    def dependsOnSource(dependency: Project): Project = {
      if (isGeneratingEclipse) {
        project.dependsOn(dependency)
      } else {
        project.settings(
            unmanagedSourceDirectories in Compile +=
              (scalaSource in (dependency, Compile)).value
        )
      }
    }
  }

  val thisBuildSettings = Def.settings(
      // JDK version we are running with
      javaVersion in Global := {
        val fullVersion = System.getProperty("java.version")
        val v = fullVersion.stripPrefix("1.").takeWhile(_.isDigit).toInt
        sLog.value.info(s"Detected JDK version $v")
        if (v < 8)
          throw new MessageOnlyException("This build requires JDK 8 or later. Aborting.")
        v
      }
  )

  lazy val root: Project = Project(id = "scalajs", base = file(".")).settings(
      commonSettings,
      name := "Scala.js",
      publishArtifact in Compile := false,

      {
        val allProjects = Seq(
            compiler, irProject, irProjectJS, io, ioJS, logging, loggingJS,
            linker, linkerJS,
            jsEnvs, jsEnvsTestKit, nodeJSEnv, testAdapter, plugin,
            javalanglib, javalib, scalalib, libraryAux, library, minilib,
            testInterface, jUnitRuntime, jUnitPlugin,
            jUnitTestOutputsJS, jUnitTestOutputsJVM,
            helloworld, reversi, testingExample, testSuite, testSuiteJVM,
            testSuiteEx,
            partest, partestSuite,
            scalaTestSuite
        )

        val keys = Seq[TaskKey[_]](
            clean, headerCreate in Compile, headerCreate in Test,
            headerCheck in Compile, headerCheck in Test
        )

        for (key <- keys) yield {
          /* The match is only used to capture the type parameter `a` of
           * each individual TaskKey.
           */
          key match {
            case key: TaskKey[a] =>
              key := key.dependsOn(allProjects.map(key in _): _*).value
          }
        }
      },

      headerCreate := (headerCreate in Test).dependsOn(headerCreate in Compile).value,
      headerCheck := (headerCheck in Test).dependsOn(headerCheck in Compile).value,

      publish := {},
      publishLocal := {}
  )

  val commonIrProjectSettings = Def.settings(
      commonSettings,
      publishSettings,
      fatalWarningsSettings,
      name := "Scala.js IR",
      previousArtifactSetting,
      mimaBinaryIssueFilters ++= BinaryIncompatibilities.IR,
      exportJars := true, // required so ScalaDoc linking works

      testOptions += Tests.Argument(TestFrameworks.JUnit, "-a", "-s")
  )

  lazy val irProject: Project = Project(id = "ir", base = file("ir")).settings(
      commonIrProjectSettings,
      libraryDependencies +=
        "com.novocode" % "junit-interface" % "0.9" % "test"
  )

  lazy val irProjectJS: Project = Project(
      id = "irJS", base = file("ir/.js")
  ).enablePlugins(
      MyScalaJSPlugin
  ).settings(
      commonIrProjectSettings,
      crossVersion := ScalaJSCrossVersion.binary,
      unmanagedSourceDirectories in Compile +=
        (scalaSource in Compile in irProject).value,
      unmanagedSourceDirectories in Test +=
        (scalaSource in Test in irProject).value
  ).withScalaJSCompiler.withScalaJSJUnitPlugin.dependsOn(
      library, jUnitRuntime % "test"
  )

  lazy val compiler: Project = project.settings(
      commonSettings,
      publishSettings,
      fatalWarningsSettings,
      scalacOptions := {
        val prev = scalacOptions.value
        val scalaV = scalaVersion.value
        if (!scalaV.startsWith("2.11.") && !scalaV.startsWith("2.12."))
          prev.filter(_ != "-Xfatal-warnings") // do not error for early initializers
        else
          prev
      },
      name := "Scala.js compiler",
      crossVersion := CrossVersion.full, // because compiler api is not binary compatible
      libraryDependencies ++= Seq(
          "org.scala-lang" % "scala-compiler" % scalaVersion.value,
          "org.scala-lang" % "scala-reflect" % scalaVersion.value,
          "com.novocode" % "junit-interface" % "0.9" % "test"
      ),
      testOptions += Tests.Argument(TestFrameworks.JUnit, "-a"),
      testOptions += Tests.Setup { () =>
        val testOutDir = (streams.value.cacheDirectory / "scalajs-compiler-test")
        IO.createDirectory(testOutDir)
        System.setProperty("scala.scalajs.compiler.test.output",
            testOutDir.getAbsolutePath)
        System.setProperty("scala.scalajs.compiler.test.scalajslib",
            (packageBin in (LocalProject("library"), Compile)).value.getAbsolutePath)

        def scalaArtifact(name: String): String = {
          def isTarget(att: Attributed[File]) = {
            att.metadata.get(moduleID.key).exists { mId =>
              mId.organization == "org.scala-lang" &&
              mId.name == name &&
              mId.revision == scalaVersion.value
            }
          }

          (managedClasspath in Test).value.find(isTarget).fold {
            streams.value.log.error(s"Couldn't find $name on the classpath")
            ""
          } { lib =>
            lib.data.getAbsolutePath
          }
        }

        System.setProperty("scala.scalajs.compiler.test.scalalib",
            scalaArtifact("scala-library"))

        System.setProperty("scala.scalajs.compiler.test.scalareflect",
            scalaArtifact("scala-reflect"))
      },
      exportJars := true
  ).dependsOnSource(irProject)

  val commonIOSettings = Def.settings(
      commonSettings,
      publishSettings,
      fatalWarningsSettings,
      name := "Scala.js IO",
      previousArtifactSetting,
      mimaBinaryIssueFilters ++= BinaryIncompatibilities.IO,
      exportJars := true, // required so ScalaDoc linking works

      unmanagedSourceDirectories in Compile +=
        baseDirectory.value.getParentFile / "shared/src/main/scala",
      unmanagedSourceDirectories in Test +=
        baseDirectory.value.getParentFile / "shared/src/test/scala",

      testOptions += Tests.Argument(TestFrameworks.JUnit, "-a", "-s")
  )

  lazy val io: Project = (project in file("io/jvm")).settings(
      commonIOSettings,
      libraryDependencies +=
        "com.novocode" % "junit-interface" % "0.9" % "test"
  )

  lazy val ioJS: Project = (project in file("io/js")).enablePlugins(
      MyScalaJSPlugin
  ).settings(
      commonIOSettings,
      crossVersion := ScalaJSCrossVersion.binary
  ).withScalaJSCompiler.withScalaJSJUnitPlugin.dependsOn(
      library, jUnitRuntime % "test"
  )

  val commonLoggingSettings = Def.settings(
      commonSettings,
      publishSettings,
      fatalWarningsSettings,
      name := "Scala.js Logging",
      previousArtifactSetting,
      mimaBinaryIssueFilters ++= BinaryIncompatibilities.Logging,
      exportJars := true, // required so ScalaDoc linking works

      unmanagedSourceDirectories in Compile +=
        baseDirectory.value.getParentFile / "shared/src/main/scala"
  )

  lazy val logging: Project = (project in file("logging/jvm")).settings(
      commonLoggingSettings
  )

  lazy val loggingJS: Project = (project in file("logging/js")).enablePlugins(
      MyScalaJSPlugin
  ).settings(
      commonLoggingSettings,
      crossVersion := ScalaJSCrossVersion.binary
  ).withScalaJSCompiler.dependsOn(
      library
  )

  val commonLinkerSettings = Def.settings(
      commonSettings,
      publishSettings,
      fatalWarningsSettings,
      name := "Scala.js linker",

      unmanagedSourceDirectories in Compile +=
        baseDirectory.value.getParentFile / "shared/src/main/scala",
      unmanagedSourceDirectories in Test +=
        baseDirectory.value.getParentFile / "shared/src/test/scala",

      previousArtifactSetting,
      mimaBinaryIssueFilters ++= BinaryIncompatibilities.Linker,
      exportJars := true, // required so ScalaDoc linking works

      testOptions += Tests.Argument(TestFrameworks.JUnit, "-a"),
      javaOptions in Test += {
        val libJar = (packageBin in (LocalProject("minilib"), Compile)).value
        "-Dorg.scalajs.linker.stdlibjar=" + libJar.getAbsolutePath
      }
  )

  lazy val linker: Project = (project in file("linker/jvm")).settings(
      commonLinkerSettings,
      libraryDependencies ++= Seq(
          "com.google.javascript" % "closure-compiler" % "v20181210",
          "com.novocode" % "junit-interface" % "0.9" % "test"
      ) ++ (
          parallelCollectionsDependencies(scalaVersion.value)
      ),
      fork in Test := true
  ).dependsOn(irProject, io, logging)

  lazy val linkerJS: Project = (project in file("linker/js")).enablePlugins(
      MyScalaJSPlugin
  ).settings(
      commonLinkerSettings,
      crossVersion := ScalaJSCrossVersion.binary,
      scalaJSLinkerConfig in Test ~= (_.withModuleKind(ModuleKind.CommonJSModule))
  ).withScalaJSCompiler.withScalaJSJUnitPlugin.dependsOn(
      library, irProjectJS, ioJS, loggingJS, jUnitRuntime % "test"
  )

  lazy val jsEnvs: Project = (project in file("js-envs")).settings(
      commonSettings,
      publishSettings,
      fatalWarningsSettings,
      name := "Scala.js JS Envs",
      libraryDependencies += "com.novocode" % "junit-interface" % "0.9" % "test",
      previousArtifactSetting,
      mimaBinaryIssueFilters ++= BinaryIncompatibilities.JSEnvs
  ).dependsOn(io, logging)

  lazy val jsEnvsTestKit: Project = (project in file("js-envs-test-kit")).settings(
      commonSettings,
      publishSettings,
      fatalWarningsSettings,
      name := "Scala.js JS Envs Test Kit",
      libraryDependencies ++= Seq(
          "junit" % "junit" % "4.12",
          "com.novocode" % "junit-interface" % "0.9" % "test"
      ),
      previousArtifactSetting,
      mimaBinaryIssueFilters ++= BinaryIncompatibilities.JSEnvsTestKit
  ).dependsOn(jsEnvs)

  lazy val nodeJSEnv: Project = (project in file("nodejs-env")).settings(
      commonSettings,
      publishSettings,
      fatalWarningsSettings,
      name := "Scala.js Node.js env",
      normalizedName := "scalajs-nodejs-env",
      moduleName := "scalajs-env-nodejs",
      libraryDependencies +=
        "com.novocode" % "junit-interface" % "0.9" % "test",
      previousArtifactSetting
  ).dependsOn(jsEnvs, jsEnvsTestKit % "test")

  lazy val testAdapter = (project in file("test-adapter")).settings(
      commonSettings,
      publishSettings,
      fatalWarningsSettings,
      name := "Scala.js sbt test adapter",
      libraryDependencies += "org.scala-sbt" % "test-interface" % "1.0",
      libraryDependencies +=
        "com.novocode" % "junit-interface" % "0.11" % "test",
      previousArtifactSetting,
      mimaBinaryIssueFilters ++= BinaryIncompatibilities.TestAdapter,
      unmanagedSourceDirectories in Compile +=
        baseDirectory.value.getParentFile / "test-common/src/main/scala",
      unmanagedSourceDirectories in Test +=
        baseDirectory.value.getParentFile / "test-common/src/test/scala"
  ).dependsOn(jsEnvs)

  lazy val plugin: Project = Project(id = "sbtPlugin", base = file("sbt-plugin")).settings(
      commonSettings,
      publishIvySettings,
      fatalWarningsSettings,
      name := "Scala.js sbt plugin",
      normalizedName := "sbt-scalajs",
      bintrayProjectName := "sbt-scalajs-plugin", // "sbt-scalajs" was taken
      sbtPlugin := true,
      scalaBinaryVersion :=
        CrossVersion.binaryScalaVersion(scalaVersion.value),
      previousArtifactSetting,
      mimaBinaryIssueFilters ++= BinaryIncompatibilities.SbtPlugin,

      addSbtPlugin("org.portable-scala" % "sbt-platform-deps" % "1.0.0"),

      // Add API mappings for sbt (seems they don't export their API URL)
      apiMappings ++= {
        val deps = (externalDependencyClasspath in Compile).value

        val sbtJars = deps filter { attributed =>
          val p = attributed.data.getPath
          p.contains("/org.scala-sbt/") && p.endsWith(".jar")
        }

        val docUrl =
          url(s"http://www.scala-sbt.org/${sbtVersion.value}/api/")

        sbtJars.map(_.data -> docUrl).toMap
      }
  ).dependsOn(linker, jsEnvs, nodeJSEnv, testAdapter)

  lazy val delambdafySetting = {
    scalacOptions ++= (
        if (isGeneratingEclipse) Seq()
        else Seq("-Ydelambdafy:method"))
  }

  lazy val ensureSAMSupportSetting: Setting[_] = {
    scalacOptions ++= {
      if (scalaBinaryVersion.value == "2.11") Seq("-Xexperimental")
      else Nil
    }
  }

  private def serializeHardcodedIR(base: File,
      classDef: ir.Trees.ClassDef): File = {
    // We assume that there are no weird characters in the full name
    val fullName = ir.Definitions.decodeClassName(classDef.name.name)
    val output = base / (fullName.replace('.', '/') + ".sjsir")

    if (!output.exists()) {
      IO.createDirectory(output.getParentFile)
      val stream = new BufferedOutputStream(new FileOutputStream(output))
      try ir.Serializers.serialize(stream, classDef)
      finally stream.close()
    }
    output
  }

  lazy val javalanglib: Project = project.enablePlugins(
      MyScalaJSPlugin
  ).settings(
      commonSettings,
      fatalWarningsSettings,
      name := "java.lang library for Scala.js",
      publishArtifact in Compile := false,
      delambdafySetting,
      ensureSAMSupportSetting,
      noClassFilesSettings,

      resourceGenerators in Compile += Def.task {
        val base = (resourceManaged in Compile).value
        Seq(serializeHardcodedIR(base, JavaLangObject.TheClassDef))
      }.taskValue,
      scalaJSExternalCompileSettings
  ).withScalaJSCompiler.dependsOnLibraryNoJar

  lazy val javalib: Project = project.enablePlugins(
      MyScalaJSPlugin
  ).settings(
      commonSettings,
      fatalWarningsSettings,
      name := "Java library for Scala.js",
      publishArtifact in Compile := false,
      delambdafySetting,
      ensureSAMSupportSetting,
      noClassFilesSettings,
      scalaJSExternalCompileSettings,

      headerSources in Compile ~= { srcs =>
        srcs.filter { src =>
          val path = src.getPath.replace('\\', '/')
          !path.contains("/java/math/") &&
          !path.endsWith("/java/util/concurrent/ThreadLocalRandom.scala")
        }
      }
  ).withScalaJSCompiler.dependsOnLibraryNoJar

  lazy val scalalib: Project = project.enablePlugins(
      MyScalaJSPlugin
  ).settings(
      commonSettings,
      /* Link source maps to the GitHub sources of the original scalalib
       * #2195 This must come *before* the option added by MyScalaJSPlugin
       * because mapSourceURI works on a first-match basis.
       */
      scalacOptions := {
        val previousScalacOptions = scalacOptions.value
        val sourceMapOption = {
          "-P:scalajs:mapSourceURI:" +
          (artifactPath in fetchScalaSource).value.toURI +
          "->https://raw.githubusercontent.com/scala/scala/v" +
          scalaVersion.value + "/src/library/"
        }
        sourceMapOption +: previousScalacOptions
      },
      name := "Scala library for Scala.js",
      publishArtifact in Compile := false,
      delambdafySetting,
      noClassFilesSettings,

      // The Scala lib is full of warnings we don't want to see
      scalacOptions ~= (_.filterNot(
          Set("-deprecation", "-unchecked", "-feature") contains _)),

      // Tell the plugin to hack-fix bad classOf trees
      scalacOptions += "-P:scalajs:fixClassOf",

      libraryDependencies +=
        "org.scala-lang" % "scala-library" % scalaVersion.value classifier "sources",

      artifactPath in fetchScalaSource :=
        target.value / "scalaSources" / scalaVersion.value,

      /* Work around for #2649. We would like to always use `update`, but
       * that fails if the scalaVersion we're looking for happens to be the
       * version of Scala used by sbt itself. This is clearly a bug in sbt,
       * which we work around here by using `updateClassifiers` instead in
       * that case.
       */
      update in fetchScalaSource := Def.taskDyn {
        if (scalaVersion.value == scala.util.Properties.versionNumberString)
          updateClassifiers
        else
          update
      }.value,

      fetchScalaSource := {
        val s = streams.value
        val cacheDir = s.cacheDirectory
        val ver = scalaVersion.value
        val trgDir = (artifactPath in fetchScalaSource).value

        val report = (update in fetchScalaSource).value
        val scalaLibSourcesJar = report.select(
            configuration = Set("compile"),
            module = moduleFilter(name = "scala-library"),
            artifact = artifactFilter(classifier = "sources")).headOption.getOrElse {
          throw new Exception(
              s"Could not fetch scala-library sources for version $ver")
        }

        FileFunction.cached(cacheDir / s"fetchScalaSource-$ver",
            FilesInfo.lastModified, FilesInfo.exists) { dependencies =>
          s.log.info(s"Unpacking Scala library sources to $trgDir...")

          if (trgDir.exists)
            IO.delete(trgDir)
          IO.createDirectory(trgDir)
          IO.unzip(scalaLibSourcesJar, trgDir)
        } (Set(scalaLibSourcesJar))

        trgDir
      },

      unmanagedSourceDirectories in Compile := {
        // Calculates all prefixes of the current Scala version
        // (including the empty prefix) to construct override
        // directories like the following:
        // - override-2.11.0-RC1
        // - override-2.11.0
        // - override-2.11
        // - override-2
        // - override
        val ver = scalaVersion.value
        val base = baseDirectory.value
        val parts = ver.split(Array('.','-'))
        val verList = parts.inits.map { ps =>
          val len = ps.mkString(".").length
          // re-read version, since we lost '.' and '-'
          ver.substring(0, len)
        }
        def dirStr(v: String) =
          if (v.isEmpty) "overrides" else s"overrides-$v"
        val dirs = verList.map(base / dirStr(_)).filter(_.exists)
        dirs.toSeq // most specific shadow less specific
      },

      // Compute sources
      // Files in earlier src dirs shadow files in later dirs
      sources in Compile := {
        // Sources coming from the sources of Scala
        val scalaSrcDir = fetchScalaSource.value

        // All source directories (overrides shadow scalaSrcDir)
        val sourceDirectories =
          (unmanagedSourceDirectories in Compile).value :+ scalaSrcDir

        // Filter sources with overrides
        def normPath(f: File): String =
          f.getPath.replace(java.io.File.separator, "/")

        val sources = mutable.ListBuffer.empty[File]
        val paths = mutable.Set.empty[String]

        for {
          srcDir <- sourceDirectories
          normSrcDir = normPath(srcDir)
          src <- (srcDir ** "*.scala").get
        } {
          val normSrc = normPath(src)
          val path = normSrc.substring(normSrcDir.length)
          val useless =
            path.contains("/scala/collection/parallel/") ||
            path.contains("/scala/util/parsing/")
          if (!useless) {
            if (paths.add(path))
              sources += src
            else
              streams.value.log.debug(s"not including $src")
          }
        }

        sources.result()
      },

      headerSources in Compile := Nil,
      headerSources in Test := Nil,

      scalaJSExternalCompileSettings
  ).withScalaJSCompiler.dependsOnLibraryNoJar

  lazy val libraryAux: Project = (project in file("library-aux")).enablePlugins(
      MyScalaJSPlugin
  ).settings(
      commonSettings,
      fatalWarningsSettings,
      name := "Scala.js aux library",
      publishArtifact in Compile := false,
      delambdafySetting,
      noClassFilesSettings,
      scalaJSExternalCompileSettings
  ).withScalaJSCompiler.dependsOnLibraryNoJar

  lazy val library: Project = project.enablePlugins(
      MyScalaJSPlugin
  ).settings(
      commonSettings,
      publishSettings,
      fatalWarningsSettings,
      name := "Scala.js library",
      delambdafySetting,
      ensureSAMSupportSetting,
      exportJars := !isGeneratingEclipse,
      previousArtifactSetting,
      mimaBinaryIssueFilters ++= BinaryIncompatibilities.Library,

      scalaJSExternalCompileSettings,

      test in Test := {
        streams.value.log.warn("Skipping library/test. Run testSuite/test to test library.")
      },

      inConfig(Compile)(Seq(
          scalacOptions in doc ++= Seq(
              "-implicits",
              "-groups",
              "-doc-title", "Scala.js",
              "-doc-version", scalaJSVersion
          ),

          unmanagedSourceDirectories +=
            collectionsEraDependentDirectory(scalaVersion.value, sourceDirectory.value),

          // Filter doc sources to remove implementation details from doc.
          sources in doc := {
            val prev = (sources in doc).value
            val javaV = javaVersion.value
            val scalaV = scalaVersion.value

            /* On Java 9+, Scaladoc will crash with "bad constant pool tag 20"
             * until version 2.12.1 included. The problem seems to have been
             * fixed in 2.12.2, perhaps through
             * https://github.com/scala/scala/pull/5711.
             * See also #3152.
             */
            val mustAvoidJavaDoc = {
              javaV >= 9 && {
                scalaV.startsWith("2.10.") ||
                scalaV.startsWith("2.11.") ||
                scalaV == "2.12.0" ||
                scalaV == "2.12.1"
              }
            }

            if (!mustAvoidJavaDoc) {
              def containsFileFilter(s: String): FileFilter = new FileFilter {
                override def accept(f: File): Boolean = {
                  val path = f.getAbsolutePath.replace('\\', '/')
                  path.contains(s)
                }
              }

              val filter: FileFilter = (
                  AllPassFilter
                    -- containsFileFilter("/scala/scalajs/runtime/")
                    -- containsFileFilter("/scala/scalajs/js/annotation/internal/")
                    -- "*.nodoc.scala"
              )

              (sources in doc).value.filter(filter.accept)
            } else {
              Nil
            }
          },

          /* Add compiled .class files to doc dependencyClasspath, so we can
           * still compile even with only part of the files being present.
           */
          dependencyClasspath in doc ++= exportedProducts.value,

          /* Add the .sjsir files from other lib projects
           * (but not .class files)
           */
          mappings in packageBin := {
            /* From library, we must take everyting, except the
             * java.nio.TypedArrayBufferBridge object, whose actual
             * implementation is in javalib.
             */
            val superMappings = (mappings in packageBin).value
            val libraryMappings = superMappings.filter(
                _._2.replace('\\', '/') !=
                  "scala/scalajs/js/typedarray/TypedArrayBufferBridge$.sjsir")

            val filter = ("*.sjsir": NameFilter)

            val otherProducts = (
                (products in LocalProject("javalanglib")).value ++
                (products in LocalProject("javalib")).value ++
                (products in LocalProject("scalalib")).value ++
                (products in LocalProject("libraryAux")).value)
            val otherMappings =
              otherProducts.flatMap(base => Path.selectSubpaths(base, filter))

            libraryMappings ++ otherMappings
          }
      ))
  ).withScalaJSCompiler

  lazy val minilib: Project = project.enablePlugins(
      MyScalaJSPlugin
  ).settings(
      commonSettings,
      fatalWarningsSettings,
      name := "scalajs-minilib",

      noClassFilesSettings,
      scalaJSExternalCompileSettings,
      inConfig(Compile)(Seq(
          mappings in packageBin := {
            val superMappings = (mappings in packageBin).value
            val libraryMappings = (mappings in (library, packageBin)).value

            val whitelisted = libraryMappings.filter { mapping =>
              MiniLib.Whitelist.contains(mapping._2.replace('\\', '/'))
            }

            whitelisted ++ superMappings
          }
      ))
  ).withScalaJSCompiler.dependsOn(library)

  // Test framework
  lazy val testInterface = (project in file("test-interface")).enablePlugins(
      MyScalaJSPlugin
  ).settings(
      commonSettings,
      publishSettings,
      fatalWarningsSettings,
      name := "Scala.js test interface",
      delambdafySetting,
      previousArtifactSetting,
      mimaBinaryIssueFilters ++= BinaryIncompatibilities.TestInterface,
      unmanagedSourceDirectories in Compile +=
        baseDirectory.value.getParentFile / "test-common/src/main/scala"
      /* Note: We cannot add the test-common tests, since they test async
       * stuff and JUnit does not support async tests. Therefore we need to
       * block, so we cannot run on JS.
       */
  ).withScalaJSCompiler.dependsOn(library)

  lazy val jUnitRuntime = (project in file("junit-runtime")).enablePlugins(
      MyScalaJSPlugin
  ).settings(
      commonSettings,
      publishSettings,
      fatalWarningsSettings,
      name := "Scala.js JUnit test runtime",

      headerSources in Compile ~= { srcs =>
        srcs.filter { src =>
          val path = src.getPath.replace('\\', '/')
          !path.contains("/org/junit/") && !path.contains("/org/hamcrest/")
        }
      }
  ).withScalaJSCompiler.dependsOn(testInterface)

  val commonJUnitTestOutputsSettings = Def.settings(
      commonSettings,
      publishArtifact in Compile := false,
      parallelExecution in Test := false,
      unmanagedSourceDirectories in Test +=
        baseDirectory.value.getParentFile / "shared/src/test/scala",
      testOptions in Test ++= Seq(
          Tests.Argument(TestFrameworks.JUnit, "-a", "-s"),
          Tests.Filter(_.endsWith("Assertions"))
      )
  )

  lazy val jUnitTestOutputsJS = (project in file("junit-test/output-js")).enablePlugins(
      MyScalaJSPlugin
  ).settings(
      commonJUnitTestOutputsSettings,
      name := "Tests for Scala.js JUnit output in JS."
  ).withScalaJSCompiler.withScalaJSJUnitPlugin.dependsOn(
      jUnitRuntime % "test", testInterface % "test"
  )


  lazy val jUnitTestOutputsJVM = (project in file("junit-test/output-jvm")).settings(
      commonJUnitTestOutputsSettings,
      name := "Tests for Scala.js JUnit output in JVM.",
      libraryDependencies ++= Seq(
          "org.scala-sbt" % "test-interface" % "1.0" % "test",
          "com.novocode" % "junit-interface" % "0.11" % "test"
      )
  )

  lazy val jUnitPlugin = (project in file("junit-plugin")).settings(
      commonSettings,
      publishSettings,
      fatalWarningsSettings,
      name := "Scala.js JUnit test plugin",
      crossVersion := CrossVersion.full,
      libraryDependencies += "org.scala-lang" % "scala-compiler" % scalaVersion.value,
      exportJars := true
  )

  // Examples

  lazy val examples: Project = project.settings(
      commonSettings,
      name := "Scala.js examples"
  ).aggregate(helloworld, reversi, testingExample)

  lazy val exampleSettings = commonSettings ++ fatalWarningsSettings ++ Def.settings(
      headerSources in Compile := Nil,
      headerSources in Test := Nil
  )

  lazy val helloworld: Project = (project in (file("examples") / "helloworld")).enablePlugins(
      MyScalaJSPlugin
  ).settings(
      exampleSettings,
      name := "Hello World - Scala.js example",
      moduleName := "helloworld",
      scalaJSUseMainModuleInitializer := true
  ).withScalaJSCompiler.dependsOn(library)

  lazy val reversi = (project in (file("examples") / "reversi")).enablePlugins(
      MyScalaJSPlugin
  ).settings(
      exampleSettings,
      name := "Reversi - Scala.js example",
      moduleName := "reversi"
  ).withScalaJSCompiler.dependsOn(library)

  lazy val testingExample = (project in (file("examples") / "testing")).enablePlugins(
      MyScalaJSPlugin
  ).settings(
      exampleSettings,
      name := "Testing - Scala.js example",
      moduleName := "testing",

      test in Test := {
        throw new MessageOnlyException(
            "testingExample/test is not supported because it requires DOM " +
            "support. Use testingExample/testHtml instead.")
      }
  ).withScalaJSCompiler.withScalaJSJUnitPlugin.dependsOn(
      library, jUnitRuntime % "test"
  )

  // Testing

  val testTagJavaOptionsSetting = {
    javaOptions ++= {
      val s = streams.value

      def envTagsFor(env: JSEnv): Seq[String] = env match {
        case env: NodeJSEnv =>
          val tags1 = Seq("nodejs", "typedarray")

          if (MyScalaJSPlugin.wantSourceMaps.value) tags1 :+ "source-maps"
          else tags1

        case env: NodeJSEnvForcePolyfills =>
          Seq("nodejs", "source-maps")

        case _ =>
          s.log.warn(
              s"Unknown JSEnv of class ${env.getClass.getName}: " +
              "don't know what tags to specify for the test suite, " +
              "so I will assume that TypedArrays are supported")
          Seq("unknown-jsenv", "typedarray")
      }

      val envTags = envTagsFor(jsEnv.value)

      val stage = scalaJSStage.value

      val linkerConfig = stage match {
        case FastOptStage => (scalaJSLinkerConfig in fastOptJS).value
        case FullOptStage => (scalaJSLinkerConfig in fullOptJS).value
      }
      val sems = linkerConfig.semantics

      val semTags = (
          if (sems.asInstanceOfs == CheckedBehavior.Compliant)
            Seq("compliant-asinstanceofs")
          else
            Seq()
      ) ++ (
          if (sems.arrayIndexOutOfBounds == CheckedBehavior.Compliant)
            Seq("compliant-arrayindexoutofbounds")
          else
            Seq()
      ) ++ (
          if (sems.moduleInit == CheckedBehavior.Compliant)
            Seq("compliant-moduleinit")
          else
            Seq()
      ) ++ (
          if (sems.strictFloats) Seq("strict-floats")
          else Seq()
      ) ++ (
          if (sems.productionMode) Seq("production-mode")
          else Seq("development-mode")
      )

      val stageTag = stage match {
        case FastOptStage => "fastopt-stage"
        case FullOptStage => "fullopt-stage"
      }

      val moduleKindTag = linkerConfig.moduleKind match {
        case ModuleKind.NoModule       => "modulekind-nomodule"
        case ModuleKind.ESModule       => "modulekind-esmodule"
        case ModuleKind.CommonJSModule => "modulekind-commonjs"
      }

      def scalaJSProp(name: String): String =
        s"-Dscalajs.$name=true"

      val tags = envTags ++ (semTags :+ stageTag :+ moduleKindTag)
      tags.map(scalaJSProp) ++ List(
          "-Dscalajs.testsuite.testtag=testtag.value",
          "-Dscalajs.scalaVersion=" + scalaVersion.value
      )
    }
  }

  def testSuiteCommonSettings(isJSTest: Boolean): Seq[Setting[_]] = Seq(
      publishArtifact in Compile := false,
      scalacOptions ~= (_.filter(_ != "-deprecation")),

      // Need reflect for typechecking macros
      libraryDependencies +=
        "org.scala-lang" % "scala-reflect" % scalaVersion.value % "provided",

      testOptions += Tests.Argument(TestFrameworks.JUnit, "-a", "-s"),

      unmanagedSourceDirectories in Test ++= {
        val testDir = (sourceDirectory in Test).value
        val sharedTestDir =
          testDir.getParentFile.getParentFile.getParentFile / "shared/src/test"

        val scalaV = scalaVersion.value
        val isScalaAtLeast212 = !scalaV.startsWith("2.11.")

        List(sharedTestDir / "scala", sharedTestDir / "require-jdk7",
            sharedTestDir / "require-jdk8") ++
        includeIf(testDir / "require-2.12", isJSTest && isScalaAtLeast212)
      },

      sources in Test ++= {
        val supportsSAM = scalaBinaryVersion.value match {
          case "2.11" => scalacOptions.value.contains("-Xexperimental")
          case _      => true
        }

        val scalaV = scalaVersion.value

        /* Can't add require-sam as unmanagedSourceDirectories because of the
         * use of scalacOptions. Hence sources are added individually.
         * Note that a testSuite/test will not trigger a compile when sources
         * are modified in require-sam
         */
        if (supportsSAM) {
          val testDir = (sourceDirectory in Test).value
          val sharedTestDir =
            testDir.getParentFile.getParentFile.getParentFile / "shared/src/test"

          val allSAMSources = {
            ((sharedTestDir / "require-sam") ** "*.scala").get ++
            (if (isJSTest) ((testDir / "require-sam") ** "*.scala").get else Nil)
          }

          val hasBugWithOverriddenMethods =
            Set("2.12.0", "2.12.1", "2.12.2", "2.12.3", "2.12.4").contains(scalaV)

          if (hasBugWithOverriddenMethods)
            allSAMSources.filter(_.getName != "SAMWithOverridingBridgesTest.scala")
          else
            allSAMSources
        } else {
          Nil
        }
      }
  )

  def testSuiteTestHtmlSetting = Def.settings(
      // We need to patch the system properties.
      jsEnvInput in (Test, testHtml) := {
        val previousInput = (jsEnvInput in (Test, testHtml)).value

        val patchedSystemProperties = {
          // Fetch the defaults
          val javaSysPropsPattern = "-D([^=]*)=(.*)".r
          val base = (javaOptions in Test).value.collect {
            case javaSysPropsPattern(propName, propValue) => (propName, propValue)
          }.toMap

          // Patch
          val unsupported = Seq("nodejs", "source-maps")
          val supported = Seq("typedarray", "browser")
          base -- unsupported.map("scalajs." + _) ++
              supported.map("scalajs." + _ -> "true")
        }

        val formattedProps = patchedSystemProperties.map {
          case (propName, propValue) =>
            "\"" + escapeJS(propName) + "\": \"" + escapeJS(propValue) + "\""
        }.mkString("{ ", ", ", " }")

        def patchFiles(files: List[VirtualBinaryFile], needsGlobal: Boolean) = {
          val code = s"""
            ${if (needsGlobal) "global." else "var "}__ScalaJSEnv = {
              javaSystemProperties: $formattedProps
            };
          """

          val patchedSystemPropertiesFile =
            MemVirtualBinaryFile.fromStringUTF8("setJavaSystemProperties.js", code)

          // Replace the normal `setJavaSystemProperties.js` file with the patch
          for (file <- files) yield {
            if (file.path == "setJavaSystemProperties.js")
              patchedSystemPropertiesFile
            else
              file
          }
        }

        previousInput match {
          case Input.ScriptsToLoad(prevFiles) =>
            Input.ScriptsToLoad(patchFiles(prevFiles, needsGlobal = false))
          case Input.ESModulesToLoad(prevFiles) =>
            Input.ESModulesToLoad(patchFiles(prevFiles, needsGlobal = true))
          case Input.CommonJSModulesToLoad(prevFiles) =>
            Input.CommonJSModulesToLoad(patchFiles(prevFiles, needsGlobal = true))
        }
      }
  )

  def testSuiteBootstrapSetting = Def.settings(
      Defaults.testSettings,
      ScalaJSPlugin.testConfigSettings,
      MyScalaJSPlugin.configSettings,

      fullOptJS := {
        throw new MessageOnlyException("fullOptJS is not supported in Bootstrap")
      },

      fastOptJS := {
        val s = streams.value

        val irFiles = {
          val cp = Attributed.data(fullClasspath.value)
          FileScalaJSIRContainer.fromClasspath(cp).map(_.file)
        }

        val out = (artifactPath in fastOptJS).value

        val linkerModule =
          (scalaJSLinkedFile in (testSuiteLinker, Compile)).value.data

        FileFunction.cached(s.cacheDirectory, FilesInfo.lastModified,
            FilesInfo.exists) { _ =>

          val irPaths = irFiles
            .map(f => "\"" + escapeJS(f.getAbsolutePath) + "\"")
            .mkString("[", ", ", "]")

          val code = {
            s"""
              var toolsTestModule = require("${escapeJS(linkerModule.getPath)}");
              var linker = toolsTestModule.TestSuiteLinker;
              linker.linkTestSuiteNode($irPaths, "${escapeJS(out.getAbsolutePath)}");
            """
          }

          val launcher =
            MemVirtualBinaryFile.fromStringUTF8("test-suite-linker.js", code)

          val config = RunConfig().withLogger(sbtLogger2ToolsLogger(s.log))
          val input = Input.ScriptsToLoad(List(launcher))

          s.log.info(s"Linking test suite with JS linker")

          val jsEnv = new NodeJSEnv(
            NodeJSEnv.Config()
              .withArgs(List("--max_old_space_size=3072"))
              .withSourceMap(false))

          val run = jsEnv.start(input, config)
          Await.result(run.future, Duration.Inf)
          Set(out)
        } ((irFiles :+ linkerModule).toSet)

        Attributed.blank(out)
      },

      compile := (compile in Test).value,
      fullClasspath := (fullClasspath in Test).value,
      testTagJavaOptionsSetting,
      testSuiteJSExecutionFilesSetting
  )

  def testSuiteJSExecutionFilesSetting: Setting[_] = {
    jsEnvInput := {
      val resourceDir = (resourceDirectory in Test).value
      val f = new FileVirtualBinaryFile(
          resourceDir / "NonNativeJSTypeTestNatives.js")

      jsEnvInput.value match {
        case Input.ScriptsToLoad(prevFiles) =>
          Input.ScriptsToLoad(f :: prevFiles)
        case Input.ESModulesToLoad(prevFiles) =>
          Input.ESModulesToLoad(f :: prevFiles)
        case Input.CommonJSModulesToLoad(prevFiles) =>
          Input.CommonJSModulesToLoad(f :: prevFiles)
      }
    }
  }

  lazy val Bootstrap = config("bootstrap")
    .describedAs("Configuration that uses a JS linker instead of the JVM")

  lazy val testSuite: Project = (project in file("test-suite/js")).enablePlugins(
      MyScalaJSPlugin
  ).configs(Bootstrap).settings(
      commonSettings,
      inConfig(Test)(testTagJavaOptionsSetting),
      inConfig(Test)(testSuiteJSExecutionFilesSetting),
      testSuiteCommonSettings(isJSTest = true),
      name := "Scala.js test suite",

      unmanagedSourceDirectories in Test ++= {
        val testDir = (sourceDirectory in Test).value
        val scalaV = scalaVersion.value

        collectionsEraDependentDirectory(scalaV, testDir) ::
        includeIf(testDir / "require-modules",
            scalaJSLinkerConfig.value.moduleKind != ModuleKind.NoModule)
      },

      scalaJSLinkerConfig ~= { _.withSemantics(TestSuiteLinkerOptions.semantics _) },
      scalaJSModuleInitializers in Test ++= TestSuiteLinkerOptions.moduleInitializers,

      /* The script that calls setExportsNamespaceForExportsTest to provide
       * ExportsTest with a loopback reference to its own exports namespace.
       * Only when using an ES module.
       * See the comment in ExportsTest for more details.
       */
      setModuleLoopbackScript in Test := Def.settingDyn[Task[Option[FileVirtualBinaryFile]]] {
        (scalaJSLinkerConfig in Test).value.moduleKind match {
          case ModuleKind.ESModule =>
            Def.task {
              val linkedFile = (scalaJSLinkedFile in Test).value.data
              val uri = linkedFile.toURI.toASCIIString

              val ext = {
                val name = linkedFile.getName
                val dotPos = name.lastIndexOf('.')
                if (dotPos < 0) ".js" else name.substring(dotPos)
              }

              val setNamespaceScriptFile =
                crossTarget.value / (linkedFile.getName + "-loopback" + ext)

              /* Due to the asynchronous nature of ES module loading, there
               * exists a theoretical risk for a race condition here. It is
               * possible that tests will start running and reaching the
               * ExportsTest before this module is executed. It's quite
               * unlikely, though, given all the message passing for the com
               * and all that.
               */
              IO.write(setNamespaceScriptFile,
                  s"""
                    |import * as mod from "${escapeJS(uri)}";
                    |mod.setExportsNamespaceForExportsTest(mod);
                  """.stripMargin)

              Some(new FileVirtualBinaryFile(setNamespaceScriptFile))
            }

          case _ =>
            Def.task {
              None
            }
        }
      }.value,

      jsEnvInput in Test := {
        val prev = (jsEnvInput in Test).value
        val loopbackScript = (setModuleLoopbackScript in Test).value

        loopbackScript match {
          case None =>
            prev
          case Some(script) =>
            val Input.ESModulesToLoad(modules) = prev
            Input.ESModulesToLoad(modules :+ script)
        }
      },

      /* Generate a scala source file that throws exceptions in
       * various places (while attaching the source line to the
       * exception). When we catch the exception, we can then
       * compare the attached source line and the source line
       * calculated via the source maps.
       *
       * see test-suite/src/test/resources/SourceMapTestTemplate.scala
       */
      sourceGenerators in Test += Def.task {
        val dir = (sourceManaged in Test).value
        IO.createDirectory(dir)

        val template = IO.read((resourceDirectory in Test).value /
          "SourceMapTestTemplate.scala")

        def lineNo(cs: CharSequence) =
          (0 until cs.length).count(i => cs.charAt(i) == '\n') + 1

        var i = 0
        val pat = "/\\*{2,3}/".r
        val replaced = pat.replaceAllIn(template, { mat =>
          val lNo = lineNo(mat.before)
          val res =
            if (mat.end - mat.start == 5)
              // matching a /***/
              s"if (TC.is($i)) { throw new TestException($lNo) } else "
            else
              // matching a /**/
              s"; if (TC.is($i)) { throw new TestException($lNo) } ;"

          i += 1

          res
        })

        val outFile = dir / "SourceMapTest.scala"
        val unitTests =
          (0 until i).map(i => s"@Test def workTest$i(): Unit = test($i)").mkString("; ")
        IO.write(outFile,
            replaced.replace("@Test def workTest(): Unit = ???", unitTests))
        Seq(outFile)
      }.taskValue,

      /* Blacklist LongTest.scala in FullOpt, because it generates so much
       * code, through optimizer-based generative programming, that Closure
       * loses it on that code.
       */
      sources in Test := {
        val prev = (sources in Test).value
        scalaJSStage.value match {
          case FastOptStage =>
            prev
          case FullOptStage =>
            prev.filter(!_.getPath.replace('\\', '/').endsWith("compiler/LongTest.scala"))
        }
      },

      /* Because of the above tweak of `sources` depending on the value of
       * `scalaJSStage`, it is ill-advised to invoke a linking task that does
       * not correspond to the current `scalaJSStage`.
       */
      for ((key, stage) <- Seq(fastOptJS -> FastOptStage, fullOptJS -> FullOptStage)) yield {
        key in Test := {
          /* Note that due to the way dependencies between tasks work, the
           * actual linking *will* be computed anyway, but it's not too late to
           * prevent the user from doing anything meaningful with it
           * afterwards.
           */
          val actual = (key in Test).value
          if (scalaJSStage.value != stage) {
            throw new MessageOnlyException(
                s"testSuite/test:${key.key} can only be invoked when " +
                s"(scalaJSStage in testSuite).value is $stage")
          }
          actual
        }
      },

      testSuiteTestHtmlSetting,
      inConfig(Bootstrap)(testSuiteBootstrapSetting)
  ).withScalaJSCompiler.withScalaJSJUnitPlugin.dependsOn(
      library, jUnitRuntime
  )

  lazy val testSuiteJVM: Project = (project in file("test-suite/jvm")).settings(
      commonSettings,
      testSuiteCommonSettings(isJSTest = false),
      name := "Scala.js test suite on JVM",

      /* Scala.js always assumes en-US, UTF-8 and NL as line separator by
       * default. Since some of our tests rely on these defaults (notably to
       * test them), we have to force the same values on the JVM.
       */
      fork in Test := true,
      javaOptions in Test ++= Seq(
          "-Dfile.encoding=UTF-8",
          "-Duser.country=US", "-Duser.language=en",
          "-Dline.separator=\n"
      ),

      libraryDependencies +=
        "com.novocode" % "junit-interface" % "0.11" % "test"
  )

  /* Additional test suite, for tests that should not be part of the normal
   * test suite for various reasons. The most common reason is that the tests
   * in there "fail to fail" if they happen in the larger test suite, due to
   * all the other code that's there (can have impact on dce, optimizations,
   * GCC, etc.).
   *
   * TODO Ideally, we should have a mechanism to separately compile, link and
   * test each file in this test suite, so that we're sure that do not
   * interfere with other.
   */
  lazy val testSuiteEx: Project = (project in file("test-suite-ex")).enablePlugins(
      MyScalaJSPlugin
  ).settings(
      commonSettings,
      inConfig(Test)(testTagJavaOptionsSetting),
      name := "Scala.js test suite ex",
      publishArtifact in Compile := false,
      testOptions += Tests.Argument(TestFrameworks.JUnit, "-a", "-s"),
      scalacOptions in Test ~= (_.filter(_ != "-deprecation"))
  ).withScalaJSCompiler.withScalaJSJUnitPlugin.dependsOn(
      library, jUnitRuntime, testSuite
  )

  lazy val testSuiteLinker = (project in file("test-suite-linker")).enablePlugins(
      MyScalaJSPlugin
  ).settings(
      exampleSettings,
      name := "Scala.js test suite linker",
      scalaJSLinkerConfig ~= (_.withModuleKind(ModuleKind.CommonJSModule)),
      sources in Compile +=
        baseDirectory.value.getParentFile / "project/TestSuiteLinkerOptions.scala"
  ).withScalaJSCompiler.dependsOn(linkerJS)

  lazy val partest: Project = project.settings(
      commonSettings,
      fatalWarningsSettings,
      name := "Partest for Scala.js",
      moduleName := "scalajs-partest",

      resolvers += Resolver.typesafeIvyRepo("releases"),

      artifactPath in fetchScalaSource :=
        baseDirectory.value / "fetchedSources" / scalaVersion.value,

      fetchScalaSource := {
        import org.eclipse.jgit.api._

        val s = streams.value
        val ver = scalaVersion.value
        val trgDir = (artifactPath in fetchScalaSource).value

        if (!trgDir.exists) {
          s.log.info(s"Fetching Scala source version $ver")

          // Make parent dirs and stuff
          IO.createDirectory(trgDir)

          // Clone scala source code
          new CloneCommand()
            .setDirectory(trgDir)
            .setURI("https://github.com/scala/scala.git")
            .call()
        }

        // Checkout proper ref. We do this anyway so we fail if
        // something is wrong
        val git = Git.open(trgDir)
        s.log.info(s"Checking out Scala source version $ver")
        git.checkout().setName(s"v$ver").call()

        trgDir
      },

      libraryDependencies ++= {
        if (shouldPartest.value) {
          Seq(
              "org.scala-sbt" % "sbt" % sbtVersion.value,
              {
                val v = scalaVersion.value
                if (v == "2.11.0" || v == "2.11.1" || v == "2.11.2")
                  "org.scala-lang.modules" %% "scala-partest" % "1.0.13"
                else if (v.startsWith("2.11."))
                  "org.scala-lang.modules" %% "scala-partest" % "1.0.16"
                else
                  "org.scala-lang.modules" %% "scala-partest" % "1.1.4"
              }
          )
        } else {
          Seq()
        }
      },

      unmanagedSourceDirectories in Compile += {
        val sourceRoot = (sourceDirectory in Compile).value.getParentFile
        val v = scalaVersion.value
        if (v == "2.11.0" || v == "2.11.1" || v == "2.11.2")
          sourceRoot / "main-partest-1.0.13"
        else
          sourceRoot / "main-partest-1.0.16"
      },

      sources in Compile := {
        if (shouldPartest.value)
          (sources in Compile).value
        else
          Nil
      }
  ).dependsOn(compiler, linker, nodeJSEnv)

  lazy val partestSuite: Project = (project in file("partest-suite")).settings(
      commonSettings,
      fatalWarningsSettings,
      name := "Scala.js partest suite",

      fork in Test := true,
      javaOptions in Test += "-Xmx1G",

      // Override the dependency of partest - see #1889
      dependencyOverrides += "org.scala-lang" % "scala-library" % scalaVersion.value % "test",

      testFrameworks ++= {
        if (shouldPartest.value)
          Seq(new TestFramework("scala.tools.partest.scalajs.Framework"))
        else Seq()
      },

      definedTests in Test ++= Def.taskDyn[Seq[sbt.TestDefinition]] {
        if (shouldPartest.value) Def.task {
          val _ = (fetchScalaSource in partest).value
          Seq(new sbt.TestDefinition(
            s"partest-${scalaVersion.value}",
            // marker fingerprint since there are no test classes
            // to be discovered by sbt:
            new sbt.testing.AnnotatedFingerprint {
              def isModule = true
              def annotationName = "partest"
            },
            true,
            Array()
          ))
        } else {
          Def.task(Seq())
        }
      }.value
  ).dependsOn(partest % "test", library)

  lazy val scalaTestSuite: Project = (project in file("scala-test-suite")).enablePlugins(
      MyScalaJSPlugin
  ).settings(
      commonSettings,
      publishArtifact in Compile := false,

      testOptions += Tests.Argument(TestFrameworks.JUnit, "-a", "-s"),

      unmanagedSources in Test ++= {
        def loadList(listName: String): Set[String] = {
          val listsDir = (resourceDirectory in Test).value / scalaVersion.value
          val buff = scala.io.Source.fromFile(listsDir / listName)
          val lines = buff.getLines().collect {
            case line if !line.startsWith("#") && line.nonEmpty => line
          }.toSeq
          val linesSet = lines.toSet
          if (linesSet.size != lines.size) {
            val msg = listName + " contains contains duplicates: " +
                lines.diff(linesSet.toSeq).toSet
            throw new AssertionError(msg.toString)
          }
          linesSet
        }

        val whitelist: Set[String] = loadList("WhitelistedTests.txt")
        val blacklist: Set[String] = loadList("BlacklistedTests.txt")

        val jUnitTestsPath =
          (fetchScalaSource in partest).value / "test" / "junit"

        val scalaScalaJUnitSources = {
          (jUnitTestsPath ** "*.scala").get.flatMap { file =>
            file.relativeTo(jUnitTestsPath) match {
              case Some(rel) => List((rel.toString.replace('\\', '/'), file))
              case None      => Nil
            }
          }
        }

        // Check the coherence of the lists against the files found.
        val allClasses = scalaScalaJUnitSources.map(_._1).toSet
        val inBothLists = blacklist.intersect(whitelist)
        val allListed = blacklist.union(whitelist)
        val inNoList = allClasses.diff(allListed)
        val nonexistentBlacklisted = blacklist.diff(allClasses)
        val nonexistentWhitelisted = whitelist.diff(allClasses)
        if (inBothLists.nonEmpty || inNoList.nonEmpty ||
            nonexistentBlacklisted.nonEmpty || nonexistentWhitelisted.nonEmpty) {
          val msg = new StringBuffer("Errors in black or white lists.\n")
          if (inBothLists.nonEmpty) {
            msg.append("Sources listed both in black and white list: ")
            msg.append(inBothLists).append('\n')
          }
          if (inNoList.nonEmpty) {
            msg.append("Sources not listed in back or white list: ")
            msg.append(inNoList).append('\n')
          }
          if (nonexistentBlacklisted.nonEmpty) {
            msg.append("Sources not found for blacklisted tests: ")
            msg.append(nonexistentBlacklisted).append('\n')
          }
          if (nonexistentWhitelisted.nonEmpty) {
            msg.append("Sources not found for whitelisted tests: ")
            msg.append(nonexistentWhitelisted).append('\n')
          }
          throw new AssertionError(msg.toString)
        }

        scalaScalaJUnitSources.collect {
          case fTup if whitelist(fTup._1) => fTup._2
        }
      }
  ).withScalaJSCompiler.withScalaJSJUnitPlugin.dependsOn(jUnitRuntime)

}<|MERGE_RESOLUTION|>--- conflicted
+++ resolved
@@ -169,7 +169,7 @@
     CrossVersion.binaryMapped(v => s"sjs${previousSJSBinaryVersion}_$v")
 
   val scalaVersionsUsedForPublishing: Set[String] =
-    Set("2.10.7", "2.11.12", "2.12.6")
+    Set("2.10.7", "2.11.12", "2.12.8")
   val newScalaBinaryVersionsInThisRelease: Set[String] =
     Set()
   */
@@ -190,14 +190,6 @@
     if (hasNewCollections(scalaV)) sourceDir / "scala-new-collections"
     else sourceDir / "scala-old-collections"
 
-<<<<<<< HEAD
-=======
-  val scalaVersionsUsedForPublishing: Set[String] =
-    Set("2.10.7", "2.11.12", "2.12.8")
-  val newScalaBinaryVersionsInThisRelease: Set[String] =
-    Set()
-
->>>>>>> 2d1dbe3f
   val javaVersion = settingKey[Int](
     "The major Java SDK version that should be assumed for compatibility. " +
     "Defaults to what sbt is running with.")
