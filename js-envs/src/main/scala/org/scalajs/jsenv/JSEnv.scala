--- conflicted
+++ resolved
@@ -1,13 +1,3 @@
-<<<<<<< HEAD
-/*                     __                                               *\
-**     ________ ___   / /  ___      __ ____  Scala.js JS Envs           **
-**    / __/ __// _ | / /  / _ | __ / // __/  (c) 2017, LAMP/EPFL        **
-**  __\ \/ /__/ __ |/ /__/ __ |/_// /_\ \    http://scala-js.org/       **
-** /____/\___/_/ |_/____/_/ | |__/ /____/                               **
-**                          |/____/                                     **
-\*                                                                      */
-
-=======
 /*
  * Scala.js (https://www.scala-js.org/)
  *
@@ -19,7 +9,6 @@
  * See the NOTICE file distributed with this work for
  * additional information regarding copyright ownership.
  */
->>>>>>> 195c4071
 
 package org.scalajs.jsenv
 
