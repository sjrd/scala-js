--- conflicted
+++ resolved
@@ -27,146 +27,8 @@
     (charValue == that.asInstanceOf[Character].charValue)
   }
 
-<<<<<<< HEAD
   @inline override def toString(): String =
     Character.toString(charValue)
-=======
-  /*
-   * Methods on scala.Char
-   * The following methods are only here to properly support reflective calls
-   * on boxed primitive values. YOU WILL NOT BE ABLE TO USE THESE METHODS, since
-   * we use the true javalib to lookup symbols, this file contains only
-   * implementations.
-   */
-  protected def toByte: scala.Byte     = value.toByte
-  protected def toShort: scala.Short   = value.toShort
-  protected def toChar: scala.Char     = value.toChar
-  protected def toInt: scala.Int       = value
-  protected def toLong: scala.Long     = value.toLong
-  protected def toFloat: scala.Float   = value.toFloat
-  protected def toDouble: scala.Double = value.toDouble
-
-  // scalastyle:off disallow.space.before.token
-  protected def unary_~ : scala.Int = ~value
-  protected def unary_+ : scala.Int = value
-  protected def unary_- : scala.Int = -value
-  // scalastyle:on disallow.space.before.token
-
-  protected def +(x: String): String = "" + value + x
-
-  protected def <<(x: scala.Int): scala.Int = value << x
-  protected def <<(x: scala.Long): scala.Int = value << x.toInt
-  protected def >>>(x: scala.Int): scala.Int = value >>> x
-  protected def >>>(x: scala.Long): scala.Int = value >>> x.toInt
-  protected def >>(x: scala.Int): scala.Int = value >> x
-  protected def >>(x: scala.Long): scala.Int = value >> x.toInt
-
-  protected def ==(x: scala.Byte): scala.Boolean = value == x
-  protected def ==(x: scala.Short): scala.Boolean = value == x
-  protected def ==(x: scala.Char): scala.Boolean = value == x
-  protected def ==(x: scala.Int): scala.Boolean = value == x
-  protected def ==(x: scala.Long): scala.Boolean = value == x
-  protected def ==(x: scala.Float): scala.Boolean = value == x
-  protected def ==(x: scala.Double): scala.Boolean = value == x
-
-  protected def !=(x: scala.Byte): scala.Boolean = value != x
-  protected def !=(x: scala.Short): scala.Boolean = value != x
-  protected def !=(x: scala.Char): scala.Boolean = value != x
-  protected def !=(x: scala.Int): scala.Boolean = value != x
-  protected def !=(x: scala.Long): scala.Boolean = value != x
-  protected def !=(x: scala.Float): scala.Boolean = value != x
-  protected def !=(x: scala.Double): scala.Boolean = value != x
-
-  protected def <(x: scala.Byte): scala.Boolean = value < x
-  protected def <(x: scala.Short): scala.Boolean = value < x
-  protected def <(x: scala.Char): scala.Boolean = value < x
-  protected def <(x: scala.Int): scala.Boolean = value < x
-  protected def <(x: scala.Long): scala.Boolean = value < x
-  protected def <(x: scala.Float): scala.Boolean = value < x
-  protected def <(x: scala.Double): scala.Boolean = value < x
-
-  protected def <=(x: scala.Byte): scala.Boolean = value <= x
-  protected def <=(x: scala.Short): scala.Boolean = value <= x
-  protected def <=(x: scala.Char): scala.Boolean = value <= x
-  protected def <=(x: scala.Int): scala.Boolean = value <= x
-  protected def <=(x: scala.Long): scala.Boolean = value <= x
-  protected def <=(x: scala.Float): scala.Boolean = value <= x
-  protected def <=(x: scala.Double): scala.Boolean = value <= x
-
-  protected def >(x: scala.Byte): scala.Boolean = value > x
-  protected def >(x: scala.Short): scala.Boolean = value > x
-  protected def >(x: scala.Char): scala.Boolean = value > x
-  protected def >(x: scala.Int): scala.Boolean = value > x
-  protected def >(x: scala.Long): scala.Boolean = value > x
-  protected def >(x: scala.Float): scala.Boolean = value > x
-  protected def >(x: scala.Double): scala.Boolean = value > x
-
-  protected def >=(x: scala.Byte): scala.Boolean = value >= x
-  protected def >=(x: scala.Short): scala.Boolean = value >= x
-  protected def >=(x: scala.Char): scala.Boolean = value >= x
-  protected def >=(x: scala.Int): scala.Boolean = value >= x
-  protected def >=(x: scala.Long): scala.Boolean = value >= x
-  protected def >=(x: scala.Float): scala.Boolean = value >= x
-  protected def >=(x: scala.Double): scala.Boolean = value >= x
-
-  protected def |(x: scala.Byte): scala.Int = value | x
-  protected def |(x: scala.Short): scala.Int = value | x
-  protected def |(x: scala.Char): scala.Int = value | x
-  protected def |(x: scala.Int): scala.Int = value | x
-  protected def |(x: scala.Long): scala.Long = value | x
-
-  protected def &(x: scala.Byte): scala.Int = value & x
-  protected def &(x: scala.Short): scala.Int = value & x
-  protected def &(x: scala.Char): scala.Int = value & x
-  protected def &(x: scala.Int): scala.Int = value & x
-  protected def &(x: scala.Long): scala.Long = value & x
-
-  protected def ^(x: scala.Byte): scala.Int = value ^ x
-  protected def ^(x: scala.Short): scala.Int = value ^ x
-  protected def ^(x: scala.Char): scala.Int = value ^ x
-  protected def ^(x: scala.Int): scala.Int = value ^ x
-  protected def ^(x: scala.Long): scala.Long = value ^ x
-
-  protected def +(x: scala.Byte): scala.Int = value + x
-  protected def +(x: scala.Short): scala.Int = value + x
-  protected def +(x: scala.Char): scala.Int = value + x
-  protected def +(x: scala.Int): scala.Int = value + x
-  protected def +(x: scala.Long): scala.Long = value + x
-  protected def +(x: scala.Float): scala.Float = value + x
-  protected def +(x: scala.Double): scala.Double = value + x
-
-  protected def -(x: scala.Byte): scala.Int = value - x
-  protected def -(x: scala.Short): scala.Int = value - x
-  protected def -(x: scala.Char): scala.Int = value - x
-  protected def -(x: scala.Int): scala.Int = value - x
-  protected def -(x: scala.Long): scala.Long = value - x
-  protected def -(x: scala.Float): scala.Float = value - x
-  protected def -(x: scala.Double): scala.Double = value - x
-
-  protected def *(x: scala.Byte): scala.Int = value * x
-  protected def *(x: scala.Short): scala.Int = value * x
-  protected def *(x: scala.Char): scala.Int = value * x
-  protected def *(x: scala.Int): scala.Int = value * x
-  protected def *(x: scala.Long): scala.Long = value * x
-  protected def *(x: scala.Float): scala.Float = value * x
-  protected def *(x: scala.Double): scala.Double = value * x
-
-  protected def /(x: scala.Byte): scala.Int = value / x
-  protected def /(x: scala.Short): scala.Int = value / x
-  protected def /(x: scala.Char): scala.Int = value / x
-  protected def /(x: scala.Int): scala.Int = value / x
-  protected def /(x: scala.Long): scala.Long = value / x
-  protected def /(x: scala.Float): scala.Float = value / x
-  protected def /(x: scala.Double): scala.Double = value / x
-
-  protected def %(x: scala.Byte): scala.Int = value % x
-  protected def %(x: scala.Short): scala.Int = value % x
-  protected def %(x: scala.Char): scala.Int = value % x
-  protected def %(x: scala.Int): scala.Int = value % x
-  protected def %(x: scala.Long): scala.Long = value % x
-  protected def %(x: scala.Float): scala.Float = value % x
-  protected def %(x: scala.Double): scala.Double = value % x
->>>>>>> 63477d0c
 
   @inline override def compareTo(that: Character): Int =
     Character.compare(charValue, that.charValue)
