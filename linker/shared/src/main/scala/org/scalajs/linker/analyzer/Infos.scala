/*
 * Scala.js (https://www.scala-js.org/)
 *
 * Copyright EPFL.
 *
 * Licensed under Apache License 2.0
 * (https://www.apache.org/licenses/LICENSE-2.0).
 *
 * See the NOTICE file distributed with this work for
 * additional information regarding copyright ownership.
 */

package org.scalajs.linker.analyzer

import scala.collection.mutable

import org.scalajs.ir.ClassKind
import org.scalajs.ir.Names._
import org.scalajs.ir.Traversers._
import org.scalajs.ir.Trees._
import org.scalajs.ir.Types._
import org.scalajs.ir.Version
import org.scalajs.ir.WellKnownNames._
import org.scalajs.ir.{WasmInterfaceTypes => wit}

import org.scalajs.linker.frontend.{LinkTimeEvaluator, LinkTimeProperties}
import org.scalajs.linker.standard.ModuleSet.ModuleID
import _root_.org.scalajs.linker.backend.wasmemitter.SpecialNames

object Infos {

  private val StringArgConstructorName =
    MethodName.constructor(List(ClassRef(BoxedStringClass)))

  private val cloneMethodName = MethodName("clone", Nil, ClassRef(ObjectClass))

  /* Elements of WrapAsThrowable and UnwrapFromThrowable used by the Emitter
   * In theory, these should be an implementation detail of the Emitter, and
   * requested through `symbolRequirements`. However, doing so would mean that
   * we would never be able to dead-code-eliminate JavaScriptException, which
   * would be annoying.
   */
  private val JavaScriptExceptionClass = ClassName("scala.scalajs.js.JavaScriptException")
  private val AnyArgConstructorName = MethodName.constructor(List(ClassRef(ObjectClass)))

  final case class NamespacedMethodName(
      namespace: MemberNamespace, methodName: MethodName)

  final class ClassInfo(
      val className: ClassName,
      val kind: ClassKind,
      val superClass: Option[ClassName], // always None for interfaces
      val interfaces: List[ClassName], // direct parent interfaces only
      val jsNativeLoadSpec: Option[JSNativeLoadSpec],
      /* Referenced classes of non-static fields.
       *
       * Note that the classes referenced by static fields are reached
       * implicitly by the call-sites that read or write the field: the
       * SelectStatic expression has the same type as the field.
       *
       * Further, note that some existing fields might not appear in this map:
       * This happens when they have non-class type (e.g. Int)
       */
      val referencedFieldClasses: Map[FieldName, ClassName],
      val methods: Array[Map[MethodName, MethodInfo]],
      val jsNativeMembers: Map[MethodName, JSNativeLoadSpec],
      val componentNativeMembers: Map[MethodName, ReachabilityInfo],
      val jsMethodProps: List[ReachabilityInfo],
      val topLevelExports: List[TopLevelExportInfo]
  ) {
    override def toString(): String = className.nameString
  }

  /* MethodInfo should contain, not be a ReachbilityInfo
   *
   * However, since this class is retained over multiple linker runs in the
   * cache, the shallow size of the object shows up in memory performance
   * profiles. Therefore, we (ab)use inheritance to lower the memory overhead.
   */
  final class MethodInfo private (
    val isAbstract: Boolean,
    version: Version,
    byClass: Array[ReachabilityInfoInClass],
    lambdaDescriptorsUsed: Array[NewLambda.Descriptor],
    globalFlags: ReachabilityInfo.Flags,
    referencedLinkTimeProperties: Array[(String, Type)]
  ) extends ReachabilityInfo(version, byClass, lambdaDescriptorsUsed,
      globalFlags, referencedLinkTimeProperties)

  object MethodInfo {
    def apply(isAbstract: Boolean, reachabilityInfo: ReachabilityInfo): MethodInfo = {
      import reachabilityInfo._
      new MethodInfo(isAbstract, version, byClass, lambdaDescriptorsUsed,
          globalFlags, referencedLinkTimeProperties)
    }
  }

  final class TopLevelExportInfo private[Infos] (
      val reachability: ReachabilityInfo,
      val moduleID: ModuleID,
      val exportName: String
  )

  sealed class ReachabilityInfo private[Infos] (
    /* The version field does not belong here conceptually.
     * However, it helps the InfoLoader re-use previous infos without
     * additional data held in memory.
     * This reduces the memory we need to cache infos between incremental runs.
     */
    val version: Version,
    val byClass: Array[ReachabilityInfoInClass],
    val lambdaDescriptorsUsed: Array[NewLambda.Descriptor],
    val globalFlags: ReachabilityInfo.Flags,
    val referencedLinkTimeProperties: Array[(String, Type)]
  )

  object ReachabilityInfo {
    type Flags = Int

    final val FlagAccessedClassClass = 1 << 0
    final val FlagAccessedNewTarget = 1 << 1
    final val FlagAccessedImportMeta = 1 << 2
    final val FlagUsedExponentOperator = 1 << 3
    final val FlagUsedAsync = 1 << 4
    final val FlagUsedOrphanAwait = 1 << 5
    final val FlagUsedClassSuperClass = 1 << 6
    final val FlagNeedsDesugaring = 1 << 7
  }

  /** Things from a given class that are reached by one method. */
  final class ReachabilityInfoInClass private[Infos] (
      val className: ClassName,
      /* We use a single field for all members to reduce memory consumption:
       * Typically, there are very few members reached in a single
       * ReachabilityInfoInClass, so the overhead of having a field per type
       * becomes significant in terms of memory usage.
       */
      val memberInfos: Array[MemberReachabilityInfo], // nullable!
      val flags: ReachabilityInfoInClass.Flags
  )

  object ReachabilityInfoInClass {
    type Flags = Int

    /** For a Scala class, it is instantiated with a `New`; for a JS class,
     *  its constructor is accessed with a `JSLoadConstructor`.
     */
    final val FlagInstantiated = 1 << 0

    final val FlagModuleAccessed = 1 << 1
    final val FlagInstanceTestsUsed = 1 << 2
    final val FlagClassDataAccessed = 1 << 3
    final val FlagStaticallyReferenced = 1 << 4
    final val FlagDynamicallyReferenced = 1 << 5
  }

  sealed trait MemberReachabilityInfo

  final case class FieldReachable private[Infos] (
    val fieldName: FieldName,
    val read: Boolean = false,
    val written: Boolean = false
  ) extends MemberReachabilityInfo

  final case class StaticFieldReachable private[Infos] (
    val fieldName: FieldName,
    val read: Boolean = false,
    val written: Boolean = false
  ) extends MemberReachabilityInfo

  final case class MethodReachable private[Infos] (
    val methodName: MethodName
  ) extends MemberReachabilityInfo

  final case class MethodStaticallyReachable private[Infos] (
    val namespace: MemberNamespace,
    val methodName: MethodName
  ) extends MemberReachabilityInfo

  object MethodStaticallyReachable {
    private[Infos] def apply(m: NamespacedMethodName): MethodStaticallyReachable =
      MethodStaticallyReachable(m.namespace, m.methodName)
  }

  final case class JSNativeMemberReachable private[Infos] (
    val methodName: MethodName
  ) extends MemberReachabilityInfo

<<<<<<< HEAD
  final case class WasmComponentNativeMemberReachable private[Infos] (
    val methodName: MethodName
  ) extends MemberReachabilityInfo

  def genReferencedFieldClasses(fields: List[AnyFieldDef]): Map[FieldName, ClassName] = {
    val builder = Map.newBuilder[FieldName, ClassName]

    fields.foreach {
      case FieldDef(flags, FieldIdent(name), _, ftpe) =>
        if (!flags.namespace.isStatic) {
          ftpe match {
            case ClassType(cls, _) =>
              builder += name -> cls
            case ArrayType(ArrayTypeRef(ClassRef(cls), _), _) =>
              builder += name -> cls
            case _ =>
          }
        }
      case _: JSFieldDef =>
        // Nothing to do.
    }

    builder.result()
  }

=======
>>>>>>> eed6479e
  final class ReachabilityInfoBuilder(version: Version) {
    import ReachabilityInfoBuilder._
    private val byClass = mutable.Map.empty[ClassName, ReachabilityInfoInClassBuilder]
    private val lambdaDescriptorsUsed = mutable.Set.empty[NewLambda.Descriptor]
    private var flags: ReachabilityInfo.Flags = 0
    private val linkTimeProperties = mutable.ListBuffer.empty[(String, Type)]

    private def forClass(cls: ClassName): ReachabilityInfoInClassBuilder =
      byClass.getOrElseUpdate(cls, new ReachabilityInfoInClassBuilder(cls))

    def addFieldRead(field: FieldName): this.type = {
      forClass(field.className).addFieldRead(field)
      this
    }

    def addFieldWritten(field: FieldName): this.type = {
      forClass(field.className).addFieldWritten(field)
      this
    }

    def addStaticFieldRead(field: FieldName): this.type = {
      forClass(field.className).addStaticFieldRead(field)
      this
    }

    def addStaticFieldWritten(field: FieldName): this.type = {
      forClass(field.className).addStaticFieldWritten(field)
      this
    }

    def addMethodCalled(receiverTpe: Type, method: MethodName): this.type = {
      receiverTpe match {
        case ClassType(cls, _)        => addMethodCalled(cls, method)
        case AnyType | AnyNotNullType => addMethodCalled(ObjectClass, method)
        case UndefType                => addMethodCalled(BoxedUnitClass, method)
        case BooleanType              => addMethodCalled(BoxedBooleanClass, method)
        case CharType                 => addMethodCalled(BoxedCharacterClass, method)
        case ByteType                 => addMethodCalled(BoxedByteClass, method)
        case ShortType                => addMethodCalled(BoxedShortClass, method)
        case IntType                  => addMethodCalled(BoxedIntegerClass, method)
        case LongType                 => addMethodCalled(BoxedLongClass, method)
        case FloatType                => addMethodCalled(BoxedFloatClass, method)
        case DoubleType               => addMethodCalled(BoxedDoubleClass, method)
        case StringType               => addMethodCalled(BoxedStringClass, method)

        case ArrayType(_, _) =>
          /* The pseudo Array class is not reified in our analyzer/analysis,
           * so we need to cheat here. Since the Array[T] classes do not define
           * any method themselves--they are all inherited from j.l.Object--,
           * we can model their reachability by calling them statically in the
           * Object class.
           */
          addMethodCalledStatically(ObjectClass,
              NamespacedMethodName(MemberNamespace.Public, method))

        case NullType | NothingType =>
          // Nothing to do

        case VoidType | ClosureType(_, _, _) | RecordType(_) =>
          throw new IllegalArgumentException(
              s"Illegal receiver type: $receiverTpe")
      }

      this
    }

    def addMethodCalled(cls: ClassName, method: MethodName): this.type = {
      forClass(cls).addMethodCalled(method)
      this
    }

    def addMethodCalledStatically(cls: ClassName,
        method: NamespacedMethodName): this.type = {
      forClass(cls).addMethodCalledStatically(method)
      this
    }

    def addMethodCalledDynamicImport(cls: ClassName,
        method: NamespacedMethodName): this.type = {
      forClass(cls).addMethodCalledDynamicImport(method)
      this
    }

    def addLambdaDescriptorUsed(descriptor: NewLambda.Descriptor): this.type = {
      setFlag(ReachabilityInfo.FlagNeedsDesugaring)
      lambdaDescriptorsUsed += descriptor
      this
    }

    def addJSNativeMemberUsed(cls: ClassName, member: MethodName): this.type = {
      forClass(cls).addJSNativeMemberUsed(member)
      this
    }

    def addWasmComponentNativeMemberUsed(cls: ClassName, member: MethodName): this.type = {
      forClass(cls).addWasmComponentNativeMemberUsed(member)
      this
    }

    def addInstantiatedClass(cls: ClassName): this.type = {
      forClass(cls).setInstantiated()
      this
    }

    def addInstantiatedClass(cls: ClassName, ctor: MethodName): this.type = {
      forClass(cls).setInstantiated().addMethodCalledStatically(
          NamespacedMethodName(MemberNamespace.Constructor, ctor))
      this
    }

    def addAccessedModule(cls: ClassName): this.type = {
      forClass(cls).setModuleAccessed()
      this
    }

    def maybeAddUsedInstanceTest(tpe: Type): this.type = {
      tpe match {
        case ClassType(className, _) =>
          addUsedInstanceTest(className)
        case ArrayType(ArrayTypeRef(ClassRef(baseClassName), _), _) =>
          addUsedInstanceTest(baseClassName)
        case _ =>
      }
      this
    }

    def addUsedInstanceTest(cls: ClassName): this.type = {
      forClass(cls).setInstanceTestsUsed()
      this
    }

    def maybeAddAccessedClassData(typeRef: TypeRef): this.type = {
      typeRef match {
        case ClassRef(cls) =>
          addAccessedClassData(cls)
        case ArrayTypeRef(ClassRef(cls), _) =>
          addAccessedClassData(cls)
        case _ =>
      }
      this
    }

    def addAccessedClassData(cls: ClassName): this.type = {
      forClass(cls).setClassDataAccessed()
      this
    }

    def maybeAddReferencedClass(typeRef: TypeRef): this.type = {
      typeRef match {
        case ClassRef(cls) =>
          addReferencedClass(cls)
        case ArrayTypeRef(ClassRef(cls), _) =>
          addReferencedClass(cls)
        case _ =>
      }
      this
    }

    def addReferencedClass(cls: ClassName): this.type = {
      /* We only need the class to appear in `byClass` so that the Analyzer
       * knows to perform `lookupClass` for it. But then nothing further needs
       * to happen.
       */
      forClass(cls)
      this
    }

    def addStaticallyReferencedClass(cls: ClassName): this.type = {
      forClass(cls).setStaticallyReferenced()
      this
    }

    def maybeAddReferencedClass(tpe: Type): this.type = {
      tpe match {
        case ClassType(cls, _) =>
          addReferencedClass(cls)
        case ArrayType(ArrayTypeRef(ClassRef(cls), _), _) =>
          addReferencedClass(cls)
        case _ =>
      }
      this
    }

    private def setFlag(flag: ReachabilityInfo.Flags): this.type = {
      flags |= flag
      this
    }

    def addAccessedClassClass(): this.type =
      setFlag(ReachabilityInfo.FlagAccessedClassClass)

    def addAccessNewTarget(): this.type =
      setFlag(ReachabilityInfo.FlagAccessedNewTarget)

    def addAccessImportMeta(): this.type =
      setFlag(ReachabilityInfo.FlagAccessedImportMeta)

    def addUsedExponentOperator(): this.type =
      setFlag(ReachabilityInfo.FlagUsedExponentOperator)

    def addUsedAsync(): this.type =
      setFlag(ReachabilityInfo.FlagUsedAsync)

    def addUsedOrphanAwait(): this.type =
      setFlag(ReachabilityInfo.FlagUsedOrphanAwait)

    def addUsedIntLongDivModByMaybeZero(): this.type =
      addInstantiatedClass(ArithmeticExceptionClass, StringArgConstructorName)

    def addUsedClassNewArray(): this.type =
      addInstantiatedClass(IllegalArgumentExceptionClass, NoArgConstructorName)

    def addUsedClassSuperClass(): this.type =
      setFlag(ReachabilityInfo.FlagUsedClassSuperClass)

    def markNeedsDesugaring(): this.type =
      setFlag(ReachabilityInfo.FlagNeedsDesugaring)

    def addReferencedLinkTimeProperty(linkTimeProperty: LinkTimeProperty): this.type = {
      markNeedsDesugaring()
      linkTimeProperties.append((linkTimeProperty.name, linkTimeProperty.tpe))
      this
    }

    def result(): ReachabilityInfo = {
      val lambdaDescriptorsUsedArray =
        if (lambdaDescriptorsUsed.isEmpty) emptyLambdaDescriptorArray
        else lambdaDescriptorsUsed.toArray

      val referencedLinkTimeProperties =
        if (linkTimeProperties.isEmpty) emptyLinkTimePropertyArray
        else linkTimeProperties.toArray

      new ReachabilityInfo(version, byClass.valuesIterator.map(_.result()).toArray,
          lambdaDescriptorsUsedArray, flags, referencedLinkTimeProperties)
    }
  }

  object ReachabilityInfoBuilder {
    private val emptyLinkTimePropertyArray = new Array[(String, Type)](0)
    private val emptyLambdaDescriptorArray = new Array[NewLambda.Descriptor](0)
  }

  final class ReachabilityInfoInClassBuilder(val className: ClassName) {
    private val fieldsUsed = mutable.Map.empty[FieldName, FieldReachable]
    private val staticFieldsUsed = mutable.Map.empty[FieldName, StaticFieldReachable]
    private val methodsCalled = mutable.Set.empty[MethodName]
    private val methodsCalledStatically = mutable.Set.empty[NamespacedMethodName]
    private val jsNativeMembersUsed = mutable.Set.empty[MethodName]
    private val wasmComponentNativeMembersUsed = mutable.Set.empty[MethodName]
    private var flags: ReachabilityInfoInClass.Flags = 0

    def addFieldRead(field: FieldName): this.type = {
      fieldsUsed(field) = fieldsUsed
        .getOrElse(field, FieldReachable(field))
        .copy(read = true)
      this
    }

    def addFieldWritten(field: FieldName): this.type = {
      fieldsUsed(field) = fieldsUsed
        .getOrElse(field, FieldReachable(field))
        .copy(written = true)
      this
    }

    def addStaticFieldRead(field: FieldName): this.type = {
      staticFieldsUsed(field) = staticFieldsUsed
        .getOrElse(field, StaticFieldReachable(field))
        .copy(read = true)
      setStaticallyReferenced()
      this
    }

    def addStaticFieldWritten(field: FieldName): this.type = {
      staticFieldsUsed(field) = staticFieldsUsed
        .getOrElse(field, StaticFieldReachable(field))
        .copy(written = true)
      setStaticallyReferenced()
      this
    }

    def addMethodCalled(method: MethodName): this.type = {
      methodsCalled += method
      // Do not call setStaticallyReferenced: We call these methods on the object.
      this
    }

    def addMethodCalledStatically(method: NamespacedMethodName): this.type = {
      methodsCalledStatically += method
      setStaticallyReferenced()
      this
    }

    def addMethodCalledDynamicImport(method: NamespacedMethodName): this.type = {
      // In terms of reachability, a dynamic import call is just a static call.
      methodsCalledStatically += method
      setFlag(ReachabilityInfoInClass.FlagDynamicallyReferenced)
      this
    }

    def addJSNativeMemberUsed(member: MethodName): this.type = {
      jsNativeMembersUsed += member
      this
    }

    def addWasmComponentNativeMemberUsed(member: MethodName): this.type = {
      wasmComponentNativeMembersUsed += member
      this
    }

    private def setFlag(flag: ReachabilityInfoInClass.Flags): this.type = {
      flags |= flag
      this
    }

    def setInstantiated(): this.type =
      setFlag(ReachabilityInfoInClass.FlagInstantiated)

    def setModuleAccessed(): this.type =
      setFlag(ReachabilityInfoInClass.FlagModuleAccessed)

    def setInstanceTestsUsed(): this.type =
      setFlag(ReachabilityInfoInClass.FlagInstanceTestsUsed)

    def setClassDataAccessed(): this.type =
      setFlag(ReachabilityInfoInClass.FlagClassDataAccessed)

    def setStaticallyReferenced(): this.type =
      setFlag(ReachabilityInfoInClass.FlagStaticallyReferenced)

    def result(): ReachabilityInfoInClass = {
      val memberInfos: Array[MemberReachabilityInfo] = (
          fieldsUsed.valuesIterator ++
          staticFieldsUsed.valuesIterator ++
          methodsCalled.iterator.map(MethodReachable(_)) ++
          methodsCalledStatically.iterator.map(MethodStaticallyReachable(_)) ++
          jsNativeMembersUsed.iterator.map(JSNativeMemberReachable(_)) ++
          wasmComponentNativeMembersUsed.iterator.map(WasmComponentNativeMemberReachable(_))
      ).toArray

      val memberInfosOrNull =
        if (memberInfos.isEmpty) null
        else memberInfos

      new ReachabilityInfoInClass(className, memberInfosOrNull, flags)
    }
  }

  final class InfoGenerator(linkTimeProperties: LinkTimeProperties) {
    def genReferencedFieldClasses(fields: List[AnyFieldDef]): Map[FieldName, ClassName] = {
      val builder = Map.newBuilder[FieldName, ClassName]

      fields.foreach {
        case FieldDef(flags, FieldIdent(name), _, ftpe) =>
          if (!flags.namespace.isStatic) {
            ftpe match {
              case ClassType(cls, _) =>
                builder += name -> cls
              case ArrayType(ArrayTypeRef(ClassRef(cls), _), _) =>
                builder += name -> cls
              case _ =>
            }
          }
        case _: JSFieldDef =>
          // Nothing to do.
      }

      builder.result()
    }

    /** Generates the [[MethodInfo]] of a
     *  [[org.scalajs.ir.Trees.MethodDef Trees.MethodDef]].
     */
    def generateMethodInfo(methodDef: MethodDef): MethodInfo =
      new GenInfoTraverser(methodDef.version, linkTimeProperties).generateMethodInfo(methodDef)

    /** Generates the [[ReachabilityInfo]] of a
     *  [[org.scalajs.ir.Trees.JSConstructorDef Trees.JSConstructorDef]].
     */
    def generateJSConstructorInfo(ctorDef: JSConstructorDef): ReachabilityInfo =
      new GenInfoTraverser(ctorDef.version, linkTimeProperties).generateJSConstructorInfo(ctorDef)

    /** Generates the [[ReachabilityInfo]] of a
     *  [[org.scalajs.ir.Trees.JSMethodDef Trees.JSMethodDef]].
     */
    def generateJSMethodInfo(methodDef: JSMethodDef): ReachabilityInfo =
      new GenInfoTraverser(methodDef.version, linkTimeProperties).generateJSMethodInfo(methodDef)

    /** Generates the [[ReachabilityInfo]] of a
     *  [[org.scalajs.ir.Trees.JSPropertyDef Trees.JSPropertyDef]].
     */
    def generateJSPropertyInfo(propertyDef: JSPropertyDef): ReachabilityInfo =
      new GenInfoTraverser(propertyDef.version, linkTimeProperties).generateJSPropertyInfo(propertyDef)

    def generateJSMethodPropDefInfo(member: JSMethodPropDef): ReachabilityInfo = member match {
      case methodDef: JSMethodDef     => generateJSMethodInfo(methodDef)
      case propertyDef: JSPropertyDef => generateJSPropertyInfo(propertyDef)
    }

    /** Generates the [[MethodInfo]] for the top-level exports. */
    def generateTopLevelExportInfo(enclosingClass: ClassName,
        topLevelExportDef: TopLevelExportDef): TopLevelExportInfo = {
      val info = new GenInfoTraverser(Version.Unversioned, linkTimeProperties)
          .generateTopLevelExportInfo(enclosingClass, topLevelExportDef)
      new TopLevelExportInfo(info,
          ModuleID(topLevelExportDef.moduleID),
          topLevelExportDef.topLevelExportName)
    }
  }

<<<<<<< HEAD
  def generateComponentNativeMember(member: ComponentNativeMemberDef): MethodInfo =
    new GenInfoTraverser(Version.Unversioned).generateComponentNativeMember(member)

  private final class GenInfoTraverser(version: Version) extends Traverser {
=======
  private final class GenInfoTraverser(version: Version,
      linkTimeProperties: LinkTimeProperties) extends Traverser {

>>>>>>> eed6479e
    private val builder = new ReachabilityInfoBuilder(version)

    /** Whether we are currently in the body of an `async` closure.
     *
     *  If we encounter a `JSAwait` node while this is `false`, it is an
     *  orphan await.
     */
    private var inAsync: Boolean = false

    def generateComponentNativeMember(member: ComponentNativeMemberDef): MethodInfo = {
      val methodName = member.name.name
      methodName.paramTypeRefs.foreach(builder.maybeAddReferencedClass)
      builder.maybeAddReferencedClass(methodName.resultTypeRef)
      generateForWIT(member.signature)
      val reachabilityInfo = builder.result()
      // println(s"===${member.name}===")
      // println(member.signature)
      // if (reachabilityInfo.byClass != null) {
      //   reachabilityInfo.byClass.foreach { c =>
      //     println(s"*${c.className}")
      //     if (c.memberInfos != null) {
      //       c.memberInfos.foreach(m => println(m))
      //     }
      //   }
      // }
      MethodInfo(true, reachabilityInfo)
    }

    def generateMethodInfo(methodDef: MethodDef): MethodInfo = {
      val methodName = methodDef.methodName
      methodName.paramTypeRefs.foreach(builder.maybeAddReferencedClass)
      builder.maybeAddReferencedClass(methodName.resultTypeRef)

      methodDef.body.foreach(traverse)

      val reachabilityInfo = builder.result()

      MethodInfo(methodDef.body.isEmpty, reachabilityInfo)
    }

    def generateJSConstructorInfo(ctorDef: JSConstructorDef): ReachabilityInfo = {
      ctorDef.body.allStats.foreach(traverse(_))

      builder.result()
    }

    def generateJSMethodInfo(methodDef: JSMethodDef): ReachabilityInfo = {
      traverse(methodDef.name)
      traverse(methodDef.body)

      builder.result()
    }

    def generateJSPropertyInfo(propertyDef: JSPropertyDef): ReachabilityInfo = {
      traverse(propertyDef.name)
      propertyDef.getterBody.foreach(traverse)
      propertyDef.setterArgAndBody foreach { case (_, body) =>
        traverse(body)
      }

      builder.result()
    }

    def generateTopLevelExportInfo(enclosingClass: ClassName,
        topLevelExportDef: TopLevelExportDef): ReachabilityInfo = {
      topLevelExportDef match {
        case _:TopLevelJSClassExportDef =>
          builder.addInstantiatedClass(enclosingClass)

        case _:TopLevelModuleExportDef =>
          builder.addAccessedModule(enclosingClass)

        case topLevelMethodExport: TopLevelMethodExportDef =>
          assert(topLevelMethodExport.methodDef.name.isInstanceOf[StringLiteral])
          traverse(topLevelMethodExport.methodDef.body)

        case topLevelFieldExport: TopLevelFieldExportDef =>
          val field = topLevelFieldExport.field.name
          builder.addStaticFieldRead(field)
          builder.addStaticFieldWritten(field)

        case wasmComponentExport: WasmComponentExportDef =>
          assert(wasmComponentExport.methodDef.body.isDefined)
          val methodName = wasmComponentExport.methodDef.name.name
          generateForWIT(wasmComponentExport.signature)
          builder.maybeAddReferencedClass(methodName.resultTypeRef)
          methodName.paramTypeRefs.foreach(builder.maybeAddReferencedClass)
          traverse(wasmComponentExport.methodDef.body.get)
      }

      val res = builder.result()
      // res.byClass.toList.foreach { clazz =>
      //   println(s"===${clazz.className}===")
      //   if (clazz.memberInfos != null) {
      //     clazz.memberInfos.toList.foreach { m =>
      //       println(m)
      //     }
      //   }
      // }
      // println(s"=====end: ${topLevelExportDef.topLevelExportName}=====")
      res
    }

    private def generateForWIT(tpe: wit.WasmInterfaceType): Unit = {
      tpe match {
        case wit.FuncType(paramTypes, resultType) =>
          for (t <- paramTypes) generateForWIT(t)
          resultType.foreach { t => generateForWIT(t) }

        case wit.TupleType(fields) =>
          val className = ClassName("scala.Tuple" + fields.size)
          val ctorID = MethodName.constructor(List.fill(fields.size)(ClassRef(ObjectClass)))
          builder.addInstantiatedClass(className, ctorID)
          for (f <- fields) generateForWIT(f)

        case wit.RecordType(className, fields) =>
          val ctor = MethodName.constructor(fields.map(f => wit.toTypeRef(f.tpe)))
          builder.addInstantiatedClass(className, ctor)
          for (f <- fields) {
            // builder.addFieldRead(FieldName(c.className, ComponentVariantValueFieldName))
            generateForWIT(f.tpe)
          }

        case wit.FlagsType(_) =>

        case wit.OptionType(t) =>
          builder.addInstantiatedClass(juOptionalClass, MethodName.constructor(List(ClassRef(ObjectClass))))
          // builder.addInstantiatedClass(juOptionalModuleClass, Method)
          // builder.addMethodCalled(juOptionalClass, juOptionalClass_get)
          // builder.addMethodCalled(juOptionalModuleClass, juOptionalModuleClass_of)
          // builder.addMethodCalled(juOptionalModuleClass, juOptionalModuleClass_empty)
          builder.addFieldRead(FieldName(juOptionalClass, SimpleFieldName("java$util$Optional$$value")))
          generateForWIT(t)

        case wit.ResultType(ok, err) =>
          val cases = List(
            wit.CaseType(ComponentResultOkClass, ok),
            wit.CaseType(ComponentResultErrClass, err),
          )
          for (c <- cases) {
            val ctor = wit.makeCtorName(c.tpe)
            builder.addInstantiatedClass(c.className, MethodName.constructor(List(ClassRef(ObjectClass))))
            // builder.maybeAddReferencedClass(ClassRef(c.className))
            builder.addFieldRead(FieldName(c.className, ComponentVariantIndexFieldName))
            builder.addFieldRead(FieldName(c.className, ComponentVariantValueFieldName))
            generateForWIT(c.tpe)
          }

        case wit.VariantType(className, cases) =>
          // reference to all the children types so we can type test in interop
          // and make field read so we can read those fields in interop
          // builder.maybeAddReferencedClass(ClassRef(className)) // forClass
          for (c <- cases) {
            val ctor = wit.makeCtorName(c.tpe)
            builder.addInstantiatedClass(c.className, ctor)
            // builder.maybeAddReferencedClass(ClassRef(c.className)) // forClass
            builder.addFieldRead(FieldName(c.className, ComponentVariantIndexFieldName))
            builder.addFieldRead(FieldName(c.className, ComponentVariantValueFieldName))
            generateForWIT(c.tpe)
          }

        case wit.ResourceType(className) =>

        case _ =>
      }

    }

    override def traverse(tree: Tree): Unit = {
      builder.maybeAddReferencedClass(tree.tpe)

      tree match {
        /* Do not call super.traverse() so that fields are not also marked as
         * read.
         */
        case Assign(lhs, rhs) =>
          lhs match {
            case Select(qualifier, field) =>
              builder.addFieldWritten(field.name)
              traverse(qualifier)
            case SelectStatic(field) =>
              builder.addStaticFieldWritten(field.name)
            case JSPrivateSelect(qualifier, field) =>
              builder.addStaticallyReferencedClass(field.name.className) // for the private name of the field
              builder.addFieldWritten(field.name)
              traverse(qualifier)
            case _ =>
              traverse(lhs)
          }
          traverse(rhs)

        /* Closure may have to adjust the inAsync flag before and after
         * traversing its body.
         */
        case Closure(flags, _, _, _, _, body, captureValues) =>
          if (flags.async)
            builder.addUsedAsync()

          // No point in using a try..finally. Instances of this class are single-use.
          val savedInAsync = inAsync
          inAsync = flags.async
          traverse(body)
          inAsync = savedInAsync

          // Capture values are in the enclosing scope; not the scope of the closure
          captureValues.foreach(traverse(_))

        // Do not call super.traverse(), as we must follow a single branch
        case LinkTimeIf(cond, thenp, elsep) =>
          builder.markNeedsDesugaring()
          traverse(cond)
          LinkTimeEvaluator.tryEvalLinkTimeBooleanExpr(linkTimeProperties, cond) match {
            case Some(result) =>
              if (result)
                traverse(thenp)
              else
                traverse(elsep)
            case None =>
              /* Ignore. Recall that we *assume* here that the ClassDef is
               * valid on its own, i.e., it would pass the ClassDefChecker
               * (irrespective of whether we actually run that checker).
               *
               * Under that assumption, the only failure mode for evaluating
               * the `cond` is that it refers to a  `LinkTimeProperty` that
               * does not exist or has the wrong type. In that case, the
               * analyzer will report a linking error at least for that
               * `LinkTimeProperty` inside the `cond` (which we always
               * traverse).
               *
               * If the assumption is broken and the evaluation failure was
               * due to an ill-formed or ill-typed `cond`, then Desugar will
               * eventually crash (with a message suggesting to enable checking
               * the IR).
               */
              ()
          }

        // In all other cases, we'll have to call super.traverse()
        case _ =>
          tree match {
            case New(className, ctor, _) =>
              builder.addInstantiatedClass(className, ctor.name)

            case Select(_, field) =>
              builder.addFieldRead(field.name)
            case SelectStatic(field) =>
              builder.addStaticFieldRead(field.name)
            case SelectJSNativeMember(className, member) =>
              builder.addJSNativeMemberUsed(className, member.name)

            case Apply(flags, receiver, method, _) =>
              // if (receiver.tpe.show.contains("NumValue"))
              //   println(s"called $receiver.$method")
              builder.addMethodCalled(receiver.tpe, method.name)
            case ApplyStatically(flags, _, className, method, _) =>
              val namespace = MemberNamespace.forNonStaticCall(flags)
              builder.addMethodCalledStatically(className,
                  NamespacedMethodName(namespace, method.name))
            case ApplyStatic(flags, className, method, _) =>
              val namespace = MemberNamespace.forStaticCall(flags)
              builder.addMethodCalledStatically(className,
                  NamespacedMethodName(namespace, method.name))
            case ApplyDynamicImport(flags, className, method, _) =>
              val namespace = MemberNamespace.forStaticCall(flags)
              builder.addMethodCalledDynamicImport(className,
                  NamespacedMethodName(namespace, method.name))

            case NewLambda(descriptor, _) =>
              builder.addLambdaDescriptorUsed(descriptor)

            case LoadModule(className) =>
              builder.addAccessedModule(className)

            case IsInstanceOf(_, testType) =>
              builder.maybeAddUsedInstanceTest(testType)

            case AsInstanceOf(_, tpe) =>
              /* In theory, we'd need to reach ClassCastException
               * here (conditional on the semantics) by IR spec.
               * However, since the exact *constructor* is not specified, this
               * makes little sense.
               * Instead, the Emitter simply requests the exception in its
               * symbol requirements.
               */

              builder.maybeAddUsedInstanceTest(tpe)

            case UnaryOp(op, _) =>
              import UnaryOp._

              op match {
                case Class_superClass =>
                  builder.addUsedClassSuperClass()
                case GetClass =>
                  builder.addAccessedClassClass()
                case WrapAsThrowable =>
                  builder.addUsedInstanceTest(ThrowableClass)
                  builder.addInstantiatedClass(JavaScriptExceptionClass, AnyArgConstructorName)
                case UnwrapFromThrowable =>
                  builder.addUsedInstanceTest(JavaScriptExceptionClass)
                case _ =>
                  // do nothing
              }

            case BinaryOp(op, _, rhs) =>
              import BinaryOp._

              op match {
                case Int_/ | Int_% =>
                  rhs match {
                    case IntLiteral(r) if r != 0 =>
                    case _                       => builder.addUsedIntLongDivModByMaybeZero()
                  }
                case Long_/ | Long_% =>
                  rhs match {
                    case LongLiteral(r) if r != 0L =>
                    case _                         => builder.addUsedIntLongDivModByMaybeZero()
                  }
                case Class_newArray =>
                  builder.addUsedClassNewArray()
                case _ =>
                  // do nothing
              }

            case NewArray(typeRef, _) =>
              builder.maybeAddAccessedClassData(typeRef)

            case ArrayValue(typeRef, _) =>
              builder.maybeAddAccessedClassData(typeRef)

            case ArraySelect(_, _) =>
              /* In theory, we'd need to reach ArrayIndexOutOfBoundsException
               * here (conditional on the semantics) by IR spec.
               * However, since the exact *constructor* is not specified, this
               * makes little sense.
               * Instead, the Emitter simply requests the exception in its
               * symbol requirements.
               */

            case ClassOf(cls) =>
              builder.maybeAddAccessedClassData(cls)
              builder.addAccessedClassClass()

            case JSPrivateSelect(_, field) =>
              builder.addStaticallyReferencedClass(field.name.className) // for the private name of the field
              builder.addFieldRead(field.name)

            case JSNewTarget() =>
              builder.addAccessNewTarget()

            case JSImportMeta() =>
              builder.addAccessImportMeta()

            case JSBinaryOp(JSBinaryOp.**, _, _) =>
              builder.addUsedExponentOperator()

            case JSAwait(_) =>
              if (!inAsync)
                builder.addUsedOrphanAwait()

            case LoadJSConstructor(className) =>
              builder.addInstantiatedClass(className)

            case LoadJSModule(className) =>
              builder.addAccessedModule(className)

            case CreateJSClass(className, _) =>
              builder.addInstantiatedClass(className)

            case VarDef(_, _, vtpe, _, _) =>
              builder.maybeAddReferencedClass(vtpe)

            case ComponentFunctionApply(_, className, method, _) =>
              builder.addWasmComponentNativeMemberUsed(className, method.name)

            case linkTimeProperty: LinkTimeProperty =>
              builder.addReferencedLinkTimeProperty(linkTimeProperty)

            case _ =>
          }

          super.traverse(tree)
      }
    }
  }

}<|MERGE_RESOLUTION|>--- conflicted
+++ resolved
@@ -186,34 +186,10 @@
     val methodName: MethodName
   ) extends MemberReachabilityInfo
 
-<<<<<<< HEAD
   final case class WasmComponentNativeMemberReachable private[Infos] (
     val methodName: MethodName
   ) extends MemberReachabilityInfo
 
-  def genReferencedFieldClasses(fields: List[AnyFieldDef]): Map[FieldName, ClassName] = {
-    val builder = Map.newBuilder[FieldName, ClassName]
-
-    fields.foreach {
-      case FieldDef(flags, FieldIdent(name), _, ftpe) =>
-        if (!flags.namespace.isStatic) {
-          ftpe match {
-            case ClassType(cls, _) =>
-              builder += name -> cls
-            case ArrayType(ArrayTypeRef(ClassRef(cls), _), _) =>
-              builder += name -> cls
-            case _ =>
-          }
-        }
-      case _: JSFieldDef =>
-        // Nothing to do.
-    }
-
-    builder.result()
-  }
-
-=======
->>>>>>> eed6479e
   final class ReachabilityInfoBuilder(version: Version) {
     import ReachabilityInfoBuilder._
     private val byClass = mutable.Map.empty[ClassName, ReachabilityInfoInClassBuilder]
@@ -623,18 +599,14 @@
           ModuleID(topLevelExportDef.moduleID),
           topLevelExportDef.topLevelExportName)
     }
+
+    def generateComponentNativeMember(member: ComponentNativeMemberDef): MethodInfo =
+      new GenInfoTraverser(Version.Unversioned, linkTimeProperties).generateComponentNativeMember(member)
   }
 
-<<<<<<< HEAD
-  def generateComponentNativeMember(member: ComponentNativeMemberDef): MethodInfo =
-    new GenInfoTraverser(Version.Unversioned).generateComponentNativeMember(member)
-
-  private final class GenInfoTraverser(version: Version) extends Traverser {
-=======
   private final class GenInfoTraverser(version: Version,
       linkTimeProperties: LinkTimeProperties) extends Traverser {
 
->>>>>>> eed6479e
     private val builder = new ReachabilityInfoBuilder(version)
 
     /** Whether we are currently in the body of an `async` closure.
