--- conflicted
+++ resolved
@@ -6621,15 +6621,13 @@
 
     private val wasmJSStringIntrinsics: List[(ClassName, List[(MethodName, Int)])] = List(
         ClassName("java.lang.String") -> List(
+            m("codePointAt", List(I), I) -> StringCodePointAt,
             m("substring", List(I), StringClassRef) -> StringSubstringStart,
             m("substring", List(I, I), StringClassRef) -> StringSubstringStartEnd
         ),
         // string.builtins.fromCodePoint
         ClassName("java.lang.Character$") -> List(
             m("toString", List(I), StringClassRef) -> CharacterCodePointToString
-        ),
-        ClassName("java.lang.String") -> List(
-            m("codePointAt", List(I), I) -> StringCodePointAt
         ),
     )
 
@@ -6652,24 +6650,6 @@
             m("divideUnsigned", List(J, J), J) -> LongDivideUnsigned,
             m("remainderUnsigned", List(J, J), J) -> LongRemainderUnsigned
         ),
-<<<<<<< HEAD
-        ClassName("java.lang.Float$") -> List(
-            m("floatToIntBits", List(F), I) -> FloatToIntBits,
-            m("intBitsToFloat", List(I), F) -> IntBitsToFloat
-        ),
-        ClassName("java.lang.Double$") -> List(
-            m("doubleToLongBits", List(D), J) -> DoubleToLongBits,
-            m("longBitsToDouble", List(J), D) -> LongBitsToDouble
-=======
-        ClassName("java.lang.Character$") -> List(
-            m("toString", List(I), StringClassRef) -> CharacterCodePointToString
-        ),
-        ClassName("java.lang.String") -> List(
-            m("codePointAt", List(I), I) -> StringCodePointAt,
-            m("substring", List(I), StringClassRef) -> StringSubstringStart,
-            m("substring", List(I, I), StringClassRef) -> StringSubstringStartEnd
->>>>>>> 9e5b837d
-        ),
         ClassName("java.lang.Math$") -> List(
             m("abs", List(F), F) -> MathAbsFloat,
             m("abs", List(D), D) -> MathAbsDouble,
