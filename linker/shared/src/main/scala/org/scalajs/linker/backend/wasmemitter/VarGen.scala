--- conflicted
+++ resolved
@@ -50,6 +50,7 @@
     case object lastIDHashCode extends GlobalID
 
     // targetPureWasm
+    case object stringLiteralCache extends GlobalID
     case object bZeroBoolean extends GlobalID
     case object bZeroInteger extends GlobalID
     case object bZeroFloat extends GlobalID
@@ -119,6 +120,7 @@
     final case object f32Fmod extends FunctionID
     final case object f64Fmod extends FunctionID
     final case object itoa extends FunctionID
+    final case object stringLiteral extends FunctionID
 
     final case object malloc extends FunctionID
     final case object realloc extends FunctionID
@@ -251,7 +253,7 @@
     }
 
     object string { // targetPureWasm
-      case object stringFromCharCode extends FunctionID
+      // case object stringFromCharCode extends FunctionID
       case object stringConcat extends FunctionID
       case object stringEquals extends FunctionID
     }
@@ -376,6 +378,19 @@
        *  See `genSearchReflectivePRoxy` in `HelperFunctions`
        */
       case object reflectiveProxies extends FieldID
+
+      /** The name data as the 3 arguments to `stringLiteral`. (targetPureWasm only)
+       *
+       *  It is only meaningful for primitives and for classes. For array types, they are all 0, as
+       *  array types compute their `name` from the `name` of their component type.
+       */
+      case object nameOffset extends FieldID
+
+      /** See `nameOffset`. */
+      case object nameSize extends FieldID
+
+      /** See `nameOffset`. */
+      case object nameStringIndex extends FieldID
     }
 
     /** The magic `data` field of type `(ref typeData)`, injected into `jl.Class`. */
@@ -482,14 +497,13 @@
     case object exception extends TagID
   }
 
-<<<<<<< HEAD
   object genDataID {
+    // target pure Wasm
     case object string extends DataID
   }
 
   object genMemoryID {
+    // target pure Wasm
     case object memory extends MemoryID
   }
-=======
->>>>>>> 95d04c6b
 }