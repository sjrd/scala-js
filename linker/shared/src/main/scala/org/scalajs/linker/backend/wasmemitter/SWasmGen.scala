/*
 * Scala.js (https://www.scala-js.org/)
 *
 * Copyright EPFL.
 *
 * Licensed under Apache License 2.0
 * (https://www.apache.org/licenses/LICENSE-2.0).
 *
 * See the NOTICE file distributed with this work for
 * additional information regarding copyright ownership.
 */

package org.scalajs.linker.backend.wasmemitter

import org.scalajs.ir.Types._
import org.scalajs.ir.WellKnownNames._

import org.scalajs.linker.backend.webassembly._
import org.scalajs.linker.backend.webassembly.Instructions._

import VarGen._

/** Scala.js-specific Wasm generators that are used across the board. */
object SWasmGen {

  def genZeroOf(tpe: Type)(implicit ctx: WasmContext): Instr = {
    tpe match {
      case BooleanType | CharType | ByteType | ShortType | IntType =>
        I32Const(0)

      case LongType   => I64Const(0L)
      case FloatType  => F32Const(0.0f)
      case DoubleType => F64Const(0.0)
      case StringType =>
        if (ctx.coreSpec.wasmFeatures.targetPureWasm)
          GlobalGet(genGlobalID.emptyStringArray)
        else
          ctx.stringPool.getEmptyStringInstr()
      case UndefType  => GlobalGet(genGlobalID.undef)

      case ClassType(className, nullable)
          if ctx.getClassInfo(className).isWasmComponentResource =>
        I32Const(0)
      case ClassType(BoxedStringClass, true) =>
        if (ctx.coreSpec.wasmFeatures.targetPureWasm)
          RefNull(Types.HeapType(genTypeID.i16Array))
        else
          RefNull(Types.HeapType.NoExtern)

      case AnyType | ClassType(_, true) | ArrayType(_, true) | ClosureType(_, _, true) | NullType =>
        RefNull(Types.HeapType.None)

      case NothingType | VoidType | ClassType(_, false) | ArrayType(_, false) |
          ClosureType(_, _, false) | AnyNotNullType | _:RecordType =>
        throw new AssertionError(s"Unexpected type for field: ${tpe.show()}")
    }
  }

  def genLoadTypeData(fb: FunctionBuilder, typeRef: TypeRef): Unit = typeRef match {
    case typeRef: NonArrayTypeRef  => genLoadNonArrayTypeData(fb, typeRef)
    case typeRef: ArrayTypeRef     => genLoadArrayTypeData(fb, typeRef)
    case typeRef: TransientTypeRef => throw new IllegalArgumentException(typeRef.toString())
  }

  def genLoadNonArrayTypeData(fb: FunctionBuilder, typeRef: NonArrayTypeRef): Unit = {
    fb += GlobalGet(genGlobalID.forVTable(typeRef))
  }

  def genLoadArrayTypeData(fb: FunctionBuilder, arrayTypeRef: ArrayTypeRef): Unit = {
    genLoadNonArrayTypeData(fb, arrayTypeRef.base)
    fb += I32Const(arrayTypeRef.dimensions)
    fb += Call(genFunctionID.arrayTypeData)
  }

<<<<<<< HEAD
  /** Gen code to load the vtable and the itable of the given array type. */
  def genLoadVTableAndITableForArray(fb: FunctionBuilder, arrayTypeRef: ArrayTypeRef,
      targetPureWasm: Boolean): Unit = {
    // Load the typeData of the resulting array type. It is the vtable of the resulting object.
    genLoadArrayTypeData(fb, arrayTypeRef)

    // Load the itables for the array type
    fb += GlobalGet(genGlobalID.arrayClassITable)

    if (targetPureWasm) fb += I32Const(0)
  }

  def genArrayValue(fb: FunctionBuilder, arrayTypeRef: ArrayTypeRef,
      length: Int, targetPureWasm: Boolean)(
      genElems: => Unit): Unit = {
    genLoadVTableAndITableForArray(fb, arrayTypeRef, targetPureWasm)
=======
  def genArrayValue(fb: FunctionBuilder, arrayTypeRef: ArrayTypeRef, length: Int)(
      genElems: => Unit): Unit = {
    genLoadArrayTypeData(fb, arrayTypeRef) // vtable
>>>>>>> e507300f

    // Create the underlying array
    genElems
    val underlyingArrayType = genTypeID.underlyingOf(arrayTypeRef)
    fb += ArrayNewFixed(underlyingArrayType, length)

    // Create the array object
    fb += StructNew(genTypeID.forArrayClass(arrayTypeRef))
  }

}<|MERGE_RESOLUTION|>--- conflicted
+++ resolved
@@ -72,28 +72,11 @@
     fb += Call(genFunctionID.arrayTypeData)
   }
 
-<<<<<<< HEAD
-  /** Gen code to load the vtable and the itable of the given array type. */
-  def genLoadVTableAndITableForArray(fb: FunctionBuilder, arrayTypeRef: ArrayTypeRef,
-      targetPureWasm: Boolean): Unit = {
-    // Load the typeData of the resulting array type. It is the vtable of the resulting object.
-    genLoadArrayTypeData(fb, arrayTypeRef)
-
-    // Load the itables for the array type
-    fb += GlobalGet(genGlobalID.arrayClassITable)
-
-    if (targetPureWasm) fb += I32Const(0)
-  }
-
   def genArrayValue(fb: FunctionBuilder, arrayTypeRef: ArrayTypeRef,
       length: Int, targetPureWasm: Boolean)(
       genElems: => Unit): Unit = {
-    genLoadVTableAndITableForArray(fb, arrayTypeRef, targetPureWasm)
-=======
-  def genArrayValue(fb: FunctionBuilder, arrayTypeRef: ArrayTypeRef, length: Int)(
-      genElems: => Unit): Unit = {
     genLoadArrayTypeData(fb, arrayTypeRef) // vtable
->>>>>>> e507300f
+    if (targetPureWasm) fb += I32Const(0)
 
     // Create the underlying array
     genElems
