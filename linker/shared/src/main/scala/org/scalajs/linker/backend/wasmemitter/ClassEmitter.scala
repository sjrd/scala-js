/*
 * Scala.js (https://www.scala-js.org/)
 *
 * Copyright EPFL.
 *
 * Licensed under Apache License 2.0
 * (https://www.apache.org/licenses/LICENSE-2.0).
 *
 * See the NOTICE file distributed with this work for
 * additional information regarding copyright ownership.
 */

package org.scalajs.linker.backend.wasmemitter

import scala.collection.mutable

import org.scalajs.ir.{ClassKind, OriginalName, Position, UTF8String}
import org.scalajs.ir.Names._
import org.scalajs.ir.OriginalName.NoOriginalName
import org.scalajs.ir.Trees._
import org.scalajs.ir.Types._
import org.scalajs.ir.WellKnownNames._

import org.scalajs.linker.interface.CheckedBehavior
import org.scalajs.linker.interface.unstable.RuntimeClassNameMapperImpl
import org.scalajs.linker.standard.{CoreSpec, LinkedClass, LinkedGlobalInfo, LinkedTopLevelExport}

import org.scalajs.linker.backend.javascript.{Trees => js}

import org.scalajs.linker.backend.webassembly.FunctionBuilder
import org.scalajs.linker.backend.webassembly.{Instructions => wa}
import org.scalajs.linker.backend.webassembly.{Modules => wamod}
import org.scalajs.linker.backend.webassembly.{Identitities => wanme}
import org.scalajs.linker.backend.webassembly.{Types => watpe}
import org.scalajs.linker.backend.webassembly.component.Flatten

import canonicalabi.ScalaJSToCABI
import EmbeddedConstants._
import SWasmGen._
import VarGen._
import TypeTransformer._
import WasmContext._
import _root_.org.scalajs.linker.backend.wasmemitter.canonicalabi.CABIToScalaJS

class ClassEmitter(coreSpec: CoreSpec) {
  import ClassEmitter._
  import coreSpec.semantics
  import coreSpec.wasmFeatures.targetPureWasm

  def genClassDef(clazz: LinkedClass)(implicit ctx: WasmContext): Unit = {
    val classInfo = ctx.getClassInfo(clazz.className)

    if (classInfo.hasRuntimeTypeInfo && !(clazz.kind.isClass && clazz.hasDirectInstances)) {
      // Gen typeData -- for concrete Scala classes, we do it as part of the vtable generation instead
      val typeDataFieldValues = genTypeDataFieldValues(clazz, Nil)
      genTypeDataGlobal(clazz.className, genTypeID.typeData, typeDataFieldValues, Nil)
    }

    // Declare static fields
    for {
      field @ FieldDef(flags, name, _, ftpe) <- clazz.fields
      if flags.namespace.isStatic
    } {
      val origName = makeDebugName(ns.StaticField, name.name)
      val global = wamod.Global(
        genGlobalID.forStaticField(name.name),
        origName,
        isMutable = true,
        transformFieldType(ftpe),
        wa.Expr(List(genZeroOf(ftpe)))
      )
      ctx.addGlobal(global)
    }

    // Generate method implementations
    for (method <- clazz.methods) {
      if (method.body.isDefined)
        genMethod(clazz, method)
    }

    if (ctx.coreSpec.wasmFeatures.targetPureWasm) {
      for (member <- clazz.componentNativeMembers) {
        canonicalabi.InteropEmitter.genComponentNativeInterop(clazz, member)
      }
    }

    // maybe better to Component Interface to be an another ClassKind?

    clazz.kind match {
      case ClassKind.Class | ClassKind.ModuleClass =>
        genScalaClass(clazz)
      case ClassKind.Interface =>
        genInterface(clazz)
      case ClassKind.JSClass | ClassKind.JSModuleClass =>
        genJSClass(clazz)
      case ClassKind.HijackedClass | ClassKind.AbstractJSType | ClassKind.NativeJSClass |
          ClassKind.NativeJSModuleClass | ClassKind.NativeWasmComponentResourceClass |
          ClassKind.NativeWasmComponentInterfaceClass =>
        () // nothing to do
    }
  }


  /** Generates code for a top-level export.
   *
   *  It is tempting to use Wasm `export`s for top-level exports. However, that
   *  does not work in several situations:
   *
   *  - for values, an `export`ed `global` is visible in JS as an instance of
   *    `WebAssembly.Global`, of which we need to extract the `.value` field anyway
   *  - this in turn causes issues for mutable static fields, since we need to
   *    republish changes
   *  - we cannot distinguish mutable static fields from immutable ones, so we
   *    have to use the same strategy for both
   *  - exported top-level `def`s must be seen by JS as `function` functions,
   *    but `export`ed `func`s are JS arrow functions
   *
   *  Overall, the only things for which `export`s would work are for exported
   *  JS classes and objects.
   *
   *  Instead, we uniformly use the following strategy for all top-level exports:
   *
   *  - the JS code declares a non-initialized `let` for every top-level export, and exports it
   *    from the module with an ECMAScript `export`
   *  - the JS code provides a setter function that we import into a Wasm, which allows to set the
   *    value of that `let`
   *  - the Wasm code "publishes" every update to top-level exports to the JS code via this
   *    setter; this happens once in the `start` function for every kind of top-level export (see
   *    `Emitter.genStartFunction`), and in addition upon each reassignment of a top-level
   *    exported field (see `FunctionEmitter.genAssign`).
   *
   *  This method declares the import of the setter on the Wasm side, for all kinds of top-level
   *  exports. In addition, for exported *methods*, it generates the implementation of the method as
   *  a Wasm function.
   *
   *  The JS code is generated by `Emitter.buildJSFileContent`. Note that for fields, the JS `let`s
   *  are only "mirrors" of the state. The source of truth for the state remains in the Wasm Global
   *  for the static field. This is fine because, by spec of ECMAScript modules, JavaScript code
   *  that *uses* the export cannot mutate it; it can only read it.
   *
   *  The calls to the setters, which actually initialize all the exported `let`s, are performed:
   *
   *  - in the `start` function for all kinds of exports, and
   *  - in addition on every assignment to an exported mutable static field.
   */
  def genTopLevelExport(topLevelExport: LinkedTopLevelExport)(
      implicit ctx: WasmContext): Unit = {
    topLevelExport.tree match {
      case d: WasmComponentExportDef if ctx.coreSpec.wasmFeatures.targetPureWasm =>
        canonicalabi.InteropEmitter.genWasmComponentExportDef(d)
      case d: TopLevelMethodExportDef =>
        genTopLevelExportSetter(topLevelExport.exportName)
        genTopLevelMethodExportDef(d)
      case _ =>
        genTopLevelExportSetter(topLevelExport.exportName)
    }
  }

  /** Generate common itable global for all array classes. */
  def genGlobalArrayClassItable()(implicit ctx: WasmContext): Unit = {
    genGlobalClassItable(
      genGlobalID.arrayClassITable, ctx.getClassInfo(ObjectClass),
      List(SerializableClass, CloneableClass),
      OriginalName(genGlobalID.arrayClassITable.toString())
    )
  }

  private def genIsJSClassInstanceFunction(clazz: LinkedClass)(
      implicit ctx: WasmContext): Option[wanme.FunctionID] = {
    implicit val noPos: Position = Position.NoPosition

    val hasIsJSClassInstance = clazz.kind match {
      case ClassKind.NativeJSClass => clazz.jsNativeLoadSpec.isDefined
      case ClassKind.JSClass       => clazz.jsClassCaptures.isEmpty
      case _                       => false
    }

    if (hasIsJSClassInstance) {
      val className = clazz.className

      val fb = new FunctionBuilder(
        ctx.moduleBuilder,
        genFunctionID.isJSClassInstance(className),
        makeDebugName(ns.IsInstance, className),
        noPos
      )
      val xParam = fb.addParam("x", watpe.RefType.anyref)
      fb.setResultType(watpe.Int32)
      fb.setFunctionType(genTypeID.isJSClassInstanceFuncType)

      if (clazz.kind == ClassKind.JSClass && !clazz.hasInstances) {
        /* We need to constant-fold the instance test, to avoid trying to
         * call $loadJSClass.className, since it will not exist at all.
         */
        fb += wa.I32Const(0) // false
      } else {
        val helperBuilder = new CustomJSHelperBuilder()
        val xRef = helperBuilder.addWasmInput("x", watpe.RefType.anyref) {
          fb += wa.LocalGet(xParam)
        }
        val ctorRef = clazz.jsNativeLoadSpec match {
          case Some(loadSpec) =>
            helperBuilder.genJSNativeLoadSpec(loadSpec)
          case None =>
            // This is a non-native JS class
            helperBuilder.addWasmInput("ctor", watpe.RefType.any) {
              fb += wa.Call(genFunctionID.loadJSClass(className))
            }
        }
        val helperID = helperBuilder.build(BooleanType) {
          js.Return(js.BinaryOp(JSBinaryOp.instanceof, xRef, ctorRef))
        }
        fb += wa.Call(helperID)
      }

      val func = fb.buildAndAddToModule()
      Some(func.id)
    } else {
      None
    }
  }

  private def genTypeDataFieldValues(clazz: LinkedClass,
      reflectiveProxies: List[ConcreteMethodInfo])(
      implicit ctx: WasmContext): List[wa.Instr] = {
    val className = clazz.className
    val classInfo = ctx.getClassInfo(className)

    val nameStr = RuntimeClassNameMapperImpl.map(
      coreSpec.semantics.runtimeClassNameMapper,
      className.nameString
    )
    val nameValue = ctx.stringPool.getConstantStringInstr(nameStr)

    val kind = className match {
      case ObjectClass         => KindObject
      case BoxedUnitClass      => KindBoxedUnit
      case BoxedBooleanClass   => KindBoxedBoolean
      case BoxedCharacterClass => KindBoxedCharacter
      case BoxedByteClass      => KindBoxedByte
      case BoxedShortClass     => KindBoxedShort
      case BoxedIntegerClass   => KindBoxedInteger
      case BoxedLongClass      => KindBoxedLong
      case BoxedFloatClass     => KindBoxedFloat
      case BoxedDoubleClass    => KindBoxedDouble
      case BoxedStringClass    => KindBoxedString

      case _ =>
        import ClassKind._

        clazz.kind match {
          case Class | ModuleClass | HijackedClass =>
            KindClass
          case Interface =>
            KindInterface
          case NativeWasmComponentResourceClass | NativeWasmComponentInterfaceClass =>
            KindClass // TODO
          case JSClass | JSModuleClass | AbstractJSType | NativeJSClass | NativeJSModuleClass =>
            if (clazz.superClass.isDefined)
              KindJSTypeWithSuperClass
            else
              KindJSType
        }
    }

    val strictAncestorsTypeData: List[wa.Instr] = {
      val ancestors = clazz.ancestors

      // By spec, the first element of `ancestors` is always the class itself
      assert(
        ancestors.headOption.contains(className),
        s"The ancestors of ${className.nameString} do not start with itself: $ancestors"
      )
      val strictAncestors0 = ancestors.tail

      // If the class has a super class, move it first for the benefit of Class_superClass
      val strictAncestors = clazz.superClass match {
        case Some(ClassIdent(superClass)) =>
          superClass :: strictAncestors0.filter(_ != superClass)
        case None =>
          strictAncestors0
      }

      val elems = for {
        ancestor <- strictAncestors
        if ctx.getClassInfo(ancestor).hasRuntimeTypeInfo
      } yield {
        wa.GlobalGet(genGlobalID.forVTable(ancestor))
      }
      elems :+ wa.ArrayNewFixed(genTypeID.typeDataArray, elems.size)
    }

    val cloneFunction = {
      // If the class is concrete and implements the `java.lang.Cloneable`,
      // `genCloneFunction` should've generated the clone function
      if (!classInfo.isAbstract && clazz.ancestors.contains(CloneableClass))
        wa.RefFunc(genFunctionID.clone(className))
      else
        wa.RefNull(watpe.HeapType.NoFunc)
    }

    val isJSClassInstance = genIsJSClassInstanceFunction(clazz) match {
      case None         => wa.RefNull(watpe.HeapType.NoFunc)
      case Some(funcID) => wa.RefFunc(funcID)
    }

    val reflectiveProxiesInstrs: List[wa.Instr] = {
      val elemsInstrs: List[wa.Instr] = reflectiveProxies
        .map(proxyInfo => ctx.getReflectiveProxyId(proxyInfo.methodName) -> proxyInfo.tableEntryID)
        .sortBy(_._1) // we will perform a binary search on the ID at run-time
        .flatMap { case (proxyID, tableEntryID) =>
          List(
            wa.I32Const(proxyID),
            wa.RefFunc(tableEntryID),
            wa.StructNew(genTypeID.reflectiveProxy)
          )
        }
      elemsInstrs :+ wa.ArrayNewFixed(genTypeID.reflectiveProxies, reflectiveProxies.size)
    }

    (
      List(
        // name
        nameValue,
        // kind
        wa.I32Const(kind),
        // specialInstanceTypes
        wa.I32Const(classInfo.specialInstanceTypes)
      ) ::: (
        // strictAncestors
        strictAncestorsTypeData
      ) :::
      List(
        // componentType - always `null` since this method is not used for array types
        wa.RefNull(watpe.HeapType(genTypeID.typeData)),
<<<<<<< HEAD
        // name - initially `null`; filled in by the `typeDataName` helper
        wa.RefNull(if (targetPureWasm) watpe.HeapType(genTypeID.i16Array) else watpe.HeapType.NoExtern), // scalastyle:ignore
=======
>>>>>>> 95d04c6b
        // the classOf instance - initially `null`; filled in by the `createClassOf` helper
        wa.RefNull(watpe.HeapType(genTypeID.ClassStruct)),
        // arrayOf, the typeData of an array of this type - initially `null`; filled in by the `arrayTypeData` helper
        wa.RefNull(watpe.HeapType(genTypeID.ObjectVTable)),
        // clonefFunction - will be invoked from `clone()` method invokaion on the class
        cloneFunction,
        // isJSClassInstance - invoked from the `isInstance()` helper for JS types
        isJSClassInstance
      ) :::
      // reflective proxies - used to reflective call on the class at runtime.
      // Generated instructions create an array of reflective proxy structs, where each struct
      // contains the ID of the reflective proxy and a reference to the actual method implementation.
      reflectiveProxiesInstrs
    )
  }

  private def genTypeDataGlobal(className: ClassName, typeDataTypeID: wanme.TypeID,
      typeDataFieldValues: List[wa.Instr], vtableElems: List[wa.RefFunc])(
      implicit ctx: WasmContext): Unit = {
    val instrs: List[wa.Instr] =
      typeDataFieldValues ::: vtableElems ::: wa.StructNew(typeDataTypeID) :: Nil
    ctx.addGlobal(
      wamod.Global(
        genGlobalID.forVTable(className),
        makeDebugName(ns.TypeData, className),
        isMutable = false,
        watpe.RefType(typeDataTypeID),
        wa.Expr(instrs)
      )
    )
  }

  /** Generates a Scala class or module class. */
  private def genScalaClass(clazz: LinkedClass)(implicit ctx: WasmContext): Unit = {
    val className = clazz.name.name
    val typeRef = ClassRef(className)
    val classInfo = ctx.getClassInfo(className)

    // generate vtable type, this should be done for both abstract and concrete classes
    val vtableTypeID = genVTableType(clazz, classInfo)

    val isAbstractClass = !clazz.hasDirectInstances

    // Generate the vtable and itable for concrete classes
    if (!isAbstractClass) {
      // Generate an actual vtable, which we integrate into the typeData
      val reflectiveProxies =
        classInfo.resolvedMethodInfos.valuesIterator.filter(_.methodName.isReflectiveProxy).toList
      val typeDataFieldValues = genTypeDataFieldValues(clazz, reflectiveProxies)
      val vtableElems = classInfo.tableEntries.map { methodName =>
        wa.RefFunc(classInfo.resolvedMethodInfos(methodName).tableEntryID)
      }
      genTypeDataGlobal(className, vtableTypeID, typeDataFieldValues, vtableElems)

      // Generate the itable
      genGlobalClassItable(clazz)
    }

    // Declare the struct type for the class
    val vtableField = watpe.StructField(
      genFieldID.objStruct.vtable,
      vtableOriginalName,
      watpe.RefType(vtableTypeID),
      isMutable = false
    )
    val itablesField = watpe.StructField(
      genFieldID.objStruct.itables,
      itablesOriginalName,
      watpe.RefType(genTypeID.itables),
      isMutable = false
    )
    val idHashCodeField = if (targetPureWasm) {
      Some(watpe.StructField(
        genFieldID.objStruct.idHashCode,
        OriginalName(genFieldID.objStruct.idHashCode.toString()),
        watpe.Int32,
        isMutable = true
      ))
    } else None

    val fields = idHashCodeField.toList ::: classInfo.allFieldDefs.map { field =>
      watpe.StructField(
        genFieldID.forClassInstanceField(field.name.name),
        makeDebugName(ns.InstanceField, field.name.name),
        transformFieldType(field.ftpe),
        isMutable = true // initialized by the constructors, so always mutable at the Wasm level
      )
    }
    val jlClassDataField = if (className == ClassClass) {
      // Inject the magic `data` field
      watpe.StructField(
        genFieldID.classData,
        OriginalName("data"),
        watpe.RefType(genTypeID.typeData),
        isMutable = false
      ) :: Nil
    } else {
      Nil
    }
    val structTypeID = genTypeID.forClass(className)
    val superType = clazz.superClass.map(s => genTypeID.forClass(s.name))
    val structType = watpe.StructType(vtableField :: itablesField :: fields ::: jlClassDataField)
    val subType = watpe.SubType(
      structTypeID,
      makeDebugName(ns.ClassInstance, className),
      isFinal = false,
      superType,
      structType
    )
    ctx.mainRecType.addSubType(subType)

    // Define the `new` function and possibly the `clone` function, unless the class is abstract
    if (!isAbstractClass) {
      genNewDefaultFunc(clazz)
      if (clazz.ancestors.contains(CloneableClass))
        genCloneFunction(clazz)
    }

    // Generate cast functions
    if (clazz.hasInstanceTests && semantics.asInstanceOfs != CheckedBehavior.Unchecked) {
      if (className != ObjectClass)
        genClassCastFunction(clazz)
    }

    // Generate the module accessor
    if (clazz.kind == ClassKind.ModuleClass && clazz.hasInstances) {
      val heapType = watpe.HeapType(genTypeID.forClass(clazz.className))

      // global instance
      val global = wamod.Global(
        genGlobalID.forModuleInstance(className),
        makeDebugName(ns.ModuleInstance, className),
        isMutable = true,
        watpe.RefType.nullable(heapType),
        wa.Expr(List(wa.RefNull(heapType)))
      )
      ctx.addGlobal(global)

      if (semantics.moduleInit != CheckedBehavior.Unchecked) {
        val initFlagGlobal = wamod.Global(
          genGlobalID.forModuleInitFlag(className),
          makeDebugName(ns.ModuleInitFlag, className),
          isMutable = true,
          watpe.Int32,
          wa.Expr(List(wa.I32Const(0)))
        )
        ctx.addGlobal(initFlagGlobal)
      }

      genModuleAccessor(clazz)
    }
  }

  private def genVTableType(clazz: LinkedClass, classInfo: ClassInfo)(
      implicit ctx: WasmContext): wanme.TypeID = {
    val className = classInfo.name
    val typeID = genTypeID.forVTable(className)
    val vtableFields =
      classInfo.tableEntries.map { methodName =>
        watpe.StructField(
          genFieldID.forMethodTableEntry(methodName),
          makeDebugName(ns.TableEntry, className, methodName),
          watpe.RefType(ctx.tableFunctionType(methodName)),
          isMutable = false
        )
      }
    val superType = clazz.superClass match {
      case None    => genTypeID.typeData
      case Some(s) => genTypeID.forVTable(s.name)
    }
    val structType = watpe.StructType(ctx.coreLib.typeDataStructFields ::: vtableFields)
    val subType = watpe.SubType(
      typeID,
      makeDebugName(ns.VTable, className),
      isFinal = false,
      Some(superType),
      structType
    )
    ctx.mainRecType.addSubType(subType)
    typeID
  }

  /** Generate type inclusion test for interfaces.
   *
   *  The expression `isInstanceOf[<interface>]` will be compiled to a CALL to the function
   *  generated by this method.
   */
  private def genInterfaceInstanceTest(clazz: LinkedClass)(
      implicit ctx: WasmContext): Unit = {
    assert(clazz.kind == ClassKind.Interface)

    val className = clazz.className
    val classInfo = ctx.getClassInfo(className)

    val fb = new FunctionBuilder(
      ctx.moduleBuilder,
      genFunctionID.instanceTest(className),
      makeDebugName(ns.IsInstance, className),
      clazz.pos
    )
    val exprParam = fb.addParam("expr", watpe.RefType.anyref)
    fb.setResultType(watpe.Int32)

    if (!clazz.hasInstances) {
      /* Interfaces that do not have instances do not receive an itable index,
       * so the codegen below would not work. Return a constant false instead.
       */
      fb += wa.I32Const(0) // false
    } else {
      fb.block(watpe.RefType.anyref) { testFail =>
        // if expr is not an instance of Object, return false
        fb += wa.LocalGet(exprParam)
        fb += wa.BrOnCastFail(
          testFail,
          watpe.RefType.anyref,
          watpe.RefType(genTypeID.ObjectStruct)
        )

        /* Test whether the itable at the target interface's slot is indeed an
         * instance of that interface's itable struct type.
         */
        fb += wa.StructGet(genTypeID.ObjectStruct, genFieldID.objStruct.itables)
        fb += wa.StructGet(
          genTypeID.itables,
          genFieldID.itablesStruct.itableSlot(classInfo.itableIdx)
        )
        fb += wa.RefTest(watpe.RefType(genTypeID.forITable(className)))
        fb += wa.Return
      } // test fail

      if (classInfo.isAncestorOfHijackedClass) {
        /* It could be a hijacked class instance that implements this interface.
         * Test whether `jsValueType(expr)` is in the `specialInstanceTypes` bitset.
         * In other words, return `((1 << jsValueType(expr)) & specialInstanceTypes) != 0`.
         *
         * For example, if this class is `Comparable`,
         * `specialInstanceTypes == 0b00001111`, since `jl.Boolean`, `jl.String`
         * and `jl.Double` implement `Comparable`, but `jl.Void` does not.
         * If `expr` is a `number`, `jsValueType(expr) == 3`. We then test whether
         * `(1 << 3) & 0b00001111 != 0`, which is true because `(1 << 3) == 0b00001000`.
         * If `expr` is `undefined`, it would be `(1 << 4) == 0b00010000`, which
         * would give `false`.
         */
        val anyRefToVoidSig = watpe.FunctionType(List(watpe.RefType.anyref), Nil)

        val exprNonNullLocal = fb.addLocal("exprNonNull", watpe.RefType.any)

        fb.block(anyRefToVoidSig) { isNullLabel =>
          // exprNonNull := expr; branch to isNullLabel if it is null
          fb += wa.BrOnNull(isNullLabel)
          fb += wa.LocalSet(exprNonNullLocal)

          // Load 1 << jsValueType(expr)
          fb += wa.I32Const(1)
          fb += wa.LocalGet(exprNonNullLocal)
          if (targetPureWasm) fb += wa.Call(genFunctionID.scalaValueType)
          else fb += wa.Call(genFunctionID.jsValueType)
          fb += wa.I32Shl

          // return (... & specialInstanceTypes) != 0
          fb += wa.I32Const(classInfo.specialInstanceTypes)
          fb += wa.I32And
          fb += wa.I32Const(0)
          fb += wa.I32Ne
          fb += wa.Return
        }

        fb += wa.I32Const(0) // false
      } else {
        fb += wa.Drop
        fb += wa.I32Const(0) // false
      }
    }

    fb.buildAndAddToModule()
  }

  /** Generate the cast function for an interface.
   *
   *  When `asInstanceOfs` are checked, the expression `asInstanceOf[<interface>]`
   *  will be compiled to a CALL to the function generated by this method.
   */
  private def genInterfaceCastFunction(clazz: LinkedClass)(
      implicit ctx: WasmContext): Unit = {
    assert(clazz.kind == ClassKind.Interface)

    val className = clazz.className
    val resultType = TypeTransformer.transformClassType(className, nullable = true)

    val fb = new FunctionBuilder(
      ctx.moduleBuilder,
      genFunctionID.asInstance(ClassType(className, nullable = true)),
      makeDebugName(ns.AsInstance, className),
      clazz.pos
    )
    val objParam = fb.addParam("obj", watpe.RefType.anyref)
    fb.setResultType(resultType)

    fb.block() { successLabel =>
      // Succeed if null
      fb += wa.LocalGet(objParam)
      fb += wa.BrOnNull(successLabel)

      // Succeed if the instance test succeeds
      fb += wa.Call(genFunctionID.instanceTest(className))
      fb += wa.BrIf(successLabel)

      // If we get here, it's a CCE
      fb += wa.LocalGet(objParam)
      fb += wa.GlobalGet(genGlobalID.forVTable(className))
      fb += wa.Call(genFunctionID.classCastException)
      fb += wa.Unreachable
    }

    fb += wa.LocalGet(objParam)
    if (resultType != watpe.RefType.anyref)
      fb += wa.RefCast(resultType)

    fb.buildAndAddToModule()
  }

  private def genNewDefaultFunc(clazz: LinkedClass)(implicit ctx: WasmContext): Unit = {
    val className = clazz.name.name
    val classInfo = ctx.getClassInfo(className)
    assert(clazz.hasDirectInstances)

    val structTypeID = genTypeID.forClass(className)
    val fb = new FunctionBuilder(
      ctx.moduleBuilder,
      genFunctionID.newDefault(className),
      makeDebugName(ns.NewDefault, className),
      clazz.pos
    )
    val dataParamOpt =
      if (className == ClassClass) Some(fb.addParam("data", watpe.RefType(genTypeID.typeData)))
      else None
    fb.setResultType(watpe.RefType(structTypeID))

    fb += wa.GlobalGet(genGlobalID.forVTable(className))

    if (classInfo.classImplementsAnyInterface)
      fb += wa.GlobalGet(genGlobalID.forITable(className))
    else
      fb += wa.GlobalGet(genGlobalID.emptyITable)

    if (targetPureWasm) fb += wa.I32Const(0)

    classInfo.allFieldDefs.foreach { f =>
      fb += genZeroOf(f.ftpe)
    }
    for (dataParam <- dataParamOpt)
      fb += wa.LocalGet(dataParam)
    fb += wa.StructNew(structTypeID)

    fb.buildAndAddToModule()
  }

  /** Generates the clone function for the given class, if it is concrete and
   *  implements the Cloneable interface.
   *
   *  The generated clone function will be registered in the typeData of the class (which
   *  resides in the vtable of the class), and will be invoked for a `Clone` IR tree on
   *  the class instance.
   */
  private def genCloneFunction(clazz: LinkedClass)(implicit ctx: WasmContext): Unit = {
    val className = clazz.className
    val info = ctx.getClassInfo(className)

    val fb = new FunctionBuilder(
      ctx.moduleBuilder,
      genFunctionID.clone(className),
      makeDebugName(ns.Clone, className),
      clazz.pos
    )
    val fromParam = fb.addParam("from", watpe.RefType(genTypeID.ObjectStruct))
    fb.setResultType(watpe.RefType(genTypeID.ObjectStruct))
    fb.setFunctionType(genTypeID.cloneFunctionType)

    val structTypeID = genTypeID.forClass(className)
    val structRefType = watpe.RefType(structTypeID)

    val fromTypedLocal = fb.addLocal("fromTyped", structRefType)

    // Downcast fromParam to fromTyped
    fb += wa.LocalGet(fromParam)
    fb += wa.RefCast(structRefType)
    fb += wa.LocalSet(fromTypedLocal)

    // Push vtable and itables on the stack (there is at least Cloneable in the itables)
    fb += wa.GlobalGet(genGlobalID.forVTable(className))
    fb += wa.GlobalGet(genGlobalID.forITable(className))

    if (targetPureWasm) fb += wa.I32Const(0)

    // Push every field of `fromTyped` on the stack
    info.allFieldDefs.foreach { field =>
      fb += wa.LocalGet(fromTypedLocal)
      fb += wa.StructGet(structTypeID, genFieldID.forClassInstanceField(field.name.name))
    }

    // Create the result
    fb += wa.StructNew(structTypeID)

    fb.buildAndAddToModule()
  }

  /** Generate the cast function for a class.
   *
   *  When `asInstanceOfs` are checked, the expression `asInstanceOf[<class>]`
   *  will be compiled to a CALL to the function generated by this method.
   */
  private def genClassCastFunction(clazz: LinkedClass)(implicit ctx: WasmContext): Unit = {
    val className = clazz.className

    val resultType = TypeTransformer.transformClassType(className, nullable = true)

    val fb = new FunctionBuilder(
      ctx.moduleBuilder,
      genFunctionID.asInstance(ClassType(clazz.className, nullable = true)),
      makeDebugName(ns.AsInstance, className),
      clazz.pos
    )
    val objParam = fb.addParam("obj", watpe.RefType.anyref)
    fb.setResultType(resultType)

    fb.block(resultType) { successLabel =>
      fb += wa.LocalGet(objParam)

      if (className == SpecialNames.JLNumberClass) {
        /* jl.Number is special, because it is the only non-Object *class*
         * that is an  ancestor of a hijacked class.
         */
        fb += wa.BrOnCast(successLabel, watpe.RefType.anyref,
            watpe.RefType.nullable(genTypeID.forClass(SpecialNames.JLNumberClass)))

        /* The `obj` still on the stack will be used for:
         * a) the result in the true case
         * b) consistency with non-Number in the false case
         */

        fb += wa.LocalGet(objParam)
        fb += wa.Call(genFunctionID.typeTest(DoubleRef))
        fb += wa.BrIf(successLabel)
      } else {
        fb += wa.BrOnCast(successLabel, watpe.RefType.anyref, resultType)
      }

      // If we get here, it's a CCE -- `obj` is still on the stack
      fb += wa.GlobalGet(genGlobalID.forVTable(className))
      fb += wa.Call(genFunctionID.classCastException)
      fb += wa.Unreachable
    }

    fb.buildAndAddToModule()
  }

  private def genModuleAccessor(clazz: LinkedClass)(implicit ctx: WasmContext): Unit = {
    assert(clazz.kind == ClassKind.ModuleClass)

    val className = clazz.className
    val globalInstanceID = genGlobalID.forModuleInstance(className)
    val ctorID =
      genFunctionID.forMethod(MemberNamespace.Constructor, className, NoArgConstructorName)
    val resultType = watpe.RefType(genTypeID.forClass(className))

    val fb = new FunctionBuilder(
      ctx.moduleBuilder,
      genFunctionID.loadModule(clazz.className),
      makeDebugName(ns.ModuleAccessor, className),
      clazz.pos
    )
    if (semantics.moduleInit == CheckedBehavior.Compliant)
      fb.setResultType(resultType.toNullable)
    else
      fb.setResultType(resultType)

    val instanceLocal = fb.addLocal("instance", resultType)

    fb.block(resultType) { nonNullLabel =>
      // load global, return if not null
      fb += wa.GlobalGet(globalInstanceID)
      fb += wa.BrOnNonNull(nonNullLabel)

      // check ongoing initialization
      if (semantics.moduleInit != CheckedBehavior.Unchecked) {
        val initFlagID = genGlobalID.forModuleInitFlag(className)

        // if being initialized
        fb += wa.GlobalGet(initFlagID)
        fb.ifThen() {
          if (semantics.moduleInit == CheckedBehavior.Compliant) {
            // then, return null
            fb += wa.RefNull(watpe.HeapType.None)
            fb += wa.Return
          } else {
            // then, throw
            fb += wa.GlobalGet(genGlobalID.forVTable(className))
            fb += wa.Call(genFunctionID.throwModuleInitError)
            fb += wa.Unreachable // for clarity; technically redundant since the stacks align
          }
        }

        // mark as being initialized
        fb += wa.I32Const(1)
        fb += wa.GlobalSet(initFlagID)
      }

      // create an instance and call its constructor
      fb += wa.Call(genFunctionID.newDefault(className))
      fb += wa.LocalTee(instanceLocal)
      fb += wa.Call(ctorID)

      // store it in the global
      fb += wa.LocalGet(instanceLocal)
      fb += wa.GlobalSet(globalInstanceID)

      // return it
      fb += wa.LocalGet(instanceLocal)
    }

    fb.buildAndAddToModule()
  }

  /** Generates the global instance of the class itable.
   *
   *  If the class implements no interface at all, we skip this step. Instead,
   *  we will use the unique `emptyITable` as itable for this class.
   */
  private def genGlobalClassItable(clazz: LinkedClass)(implicit ctx: WasmContext): Unit = {
    val className = clazz.className
    val classInfo = ctx.getClassInfo(className)
    if (classInfo.classImplementsAnyInterface) {
      genGlobalClassItable(
        genGlobalID.forITable(className),
        classInfo,
        clazz.ancestors,
        makeDebugName(ns.ITable, classInfo.name)
      )
    }
  }

  private def genGlobalClassItable(classITableGlobalID: wanme.GlobalID,
      classInfoForResolving: WasmContext.ClassInfo, ancestors: List[ClassName],
      originalName: OriginalName)(
      implicit ctx: WasmContext): Unit = {
    val itablesInit = Array.fill[List[wa.Instr]](ctx.itablesLength) {
      List(wa.RefNull(watpe.HeapType.Struct))
    }
    val resolvedMethodInfos = classInfoForResolving.resolvedMethodInfos

    for {
      ancestor <- ancestors
      // Use getClassInfoOption in case the reachability analysis got rid of those interfaces
      interfaceInfo <- ctx.getClassInfoOption(ancestor)
      if interfaceInfo.isInterface
    } {
      val init = interfaceInfo.tableEntries.map { method =>
        wa.RefFunc(resolvedMethodInfos(method).tableEntryID)
      } :+ wa.StructNew(genTypeID.forITable(ancestor))
      itablesInit(interfaceInfo.itableIdx) = init
    }

    val global = wamod.Global(
      classITableGlobalID,
      originalName,
      isMutable = false,
      watpe.RefType(genTypeID.itables),
      wa.Expr(itablesInit.flatten.toList :+ wa.StructNew(genTypeID.itables))
    )
    ctx.addGlobal(global)
  }

  private def genInterface(clazz: LinkedClass)(implicit ctx: WasmContext): Unit = {
    assert(clazz.kind == ClassKind.Interface)
    // gen itable type
    val className = clazz.name.name
    val classInfo = ctx.getClassInfo(clazz.className)
    val itableTypeID = genTypeID.forITable(className)
    val itableType = watpe.StructType(
      classInfo.tableEntries.map { methodName =>
        watpe.StructField(
          genFieldID.forMethodTableEntry(methodName),
          makeDebugName(ns.TableEntry, className, methodName),
          watpe.RefType(ctx.tableFunctionType(methodName)),
          isMutable = false
        )
      }
    )
    ctx.mainRecType.addSubType(
      itableTypeID,
      makeDebugName(ns.ITable, className),
      itableType
    )

    if (clazz.hasInstanceTests) {
      genInterfaceInstanceTest(clazz)
      if (semantics.asInstanceOfs != CheckedBehavior.Unchecked)
        genInterfaceCastFunction(clazz)
    }
  }

  private def genJSClass(clazz: LinkedClass)(implicit ctx: WasmContext): Unit = {
    assert(clazz.kind.isJSClass)

    // Define the globals holding the Symbols of private fields
    for (fieldDef <- clazz.fields) {
      fieldDef match {
        case FieldDef(flags, name, _, _) if !flags.namespace.isStatic =>
          ctx.addGlobal(
            wamod.Global(
              genGlobalID.forJSPrivateField(name.name),
              makeDebugName(ns.PrivateJSField, name.name),
              isMutable = true,
              watpe.RefType.anyref,
              wa.Expr(List(wa.RefNull(watpe.HeapType.Any)))
            )
          )
        case _ =>
          ()
      }
    }

    if (clazz.hasInstances) {
      genCreateJSClassFunction(clazz)

      if (clazz.jsClassCaptures.isEmpty)
        genLoadJSClassFunction(clazz)

      if (clazz.kind == ClassKind.JSModuleClass)
        genLoadJSModuleFunction(clazz)
    }
  }

  private def genCreateJSClassFunction(clazz: LinkedClass)(implicit ctx: WasmContext): Unit = {
    implicit val pos: Position = Position.NoPosition

    val className = clazz.className
    val jsClassCaptures = clazz.jsClassCaptures.getOrElse(Nil)

    /* We need to decompose the body of the constructor into 3 closures.
     * Given an IR constructor of the form
     *   constructor(...params) {
     *     preSuperStats;
     *     super(...superArgs);
     *     postSuperStats;
     *   }
     * We will create closures for `preSuperStats`, `superArgs` and `postSuperStats`.
     *
     * There is one huge catch: `preSuperStats` can declare `VarDef`s at its top-level,
     * and those vars are still visible inside `superArgs` and `postSuperStats`.
     * The `preSuperStats` must therefore return a struct with the values of its
     * declared vars, which will be given as an additional argument to `superArgs`
     * and `postSuperStats`. We call that struct the `preSuperEnv`.
     *
     * In the future, we should optimize `preSuperEnv` to only store locals that
     * are still used by `superArgs` and/or `postSuperArgs`.
     */

    val preSuperStatsFunctionID = genFunctionID.preSuperStats(className)
    val superArgsFunctionID = genFunctionID.superArgs(className)
    val postSuperStatsFunctionID = genFunctionID.postSuperStats(className)
    val ctor = clazz.jsConstructorDef.get

    FunctionEmitter.emitJSConstructorFunctions(
      preSuperStatsFunctionID,
      superArgsFunctionID,
      postSuperStatsFunctionID,
      className,
      jsClassCaptures,
      ctor
    )

    val fb = new FunctionBuilder(
      ctx.moduleBuilder,
      genFunctionID.createJSClassOf(className),
      makeDebugName(ns.CreateJSClass, className),
      clazz.pos
    )
    val classCaptureParams = jsClassCaptures.map { cc =>
      fb.addParam("cc." + cc.name.name.nameString, transformParamType(cc.ptpe))
    }
    fb.setResultType(watpe.RefType.any)

    val dataStructTypeID = ctx.getClosureDataStructType(jsClassCaptures.map(_.ptpe))

    val dataStructLocal = fb.addLocal("classCaptures", watpe.RefType(dataStructTypeID))
    val jsClassLocal = fb.addLocal("jsClass", watpe.RefType.any)

    // Build the actual `createJSClass` helper
    val createJSClassHelperID: wanme.FunctionID = {
      // --- Actual start of instructions of `createJSClass`

      // Bundle class captures in a capture data struct
      for (classCaptureParam <- classCaptureParams)
        fb += wa.LocalGet(classCaptureParam)
      fb += wa.StructNew(dataStructTypeID)
      fb += wa.LocalSet(dataStructLocal)

      val classCaptureParamsOfTypeAny: Map[LocalName, wanme.LocalID] = {
        jsClassCaptures
          .zip(classCaptureParams)
          .collect { case (ParamDef(ident, _, AnyType, _), param) =>
            ident.name -> param
          }
          .toMap
      }

      val helperBuilder = new CustomJSHelperBuilder.WithTreeEval() {
        protected def evalTreeAtCallSite(tree: Tree, expectedType: Type): Unit = tree match {
          case VarRef(localName) if classCaptureParamsOfTypeAny.contains(localName) =>
            /* Common shape for the `jsSuperClass` value
             * We can only deal with class captures of type `AnyType` in this way,
             * since otherwise we might need `adapt` to box the values.
             */
            fb += wa.LocalGet(classCaptureParamsOfTypeAny(localName))

          case _ =>
            // For everything else, put the tree in its own function and call it
            val closureFuncID = new JSClassClosureFunctionID(className)
            FunctionEmitter.emitFunction(
              closureFuncID,
              NoOriginalName,
              enclosingClassName = None,
              Some(jsClassCaptures),
              receiverType = None,
              paramDefs = Nil,
              restParam = None,
              tree,
              AnyType
            )
            fb += wa.LocalGet(dataStructLocal)
            fb += wa.Call(closureFuncID)
        }
      }

      /* Get a Tree for the super constructor; specified by
       * https://lampwww.epfl.ch/~doeraene/sjsir-semantics/#sec-sjsir-classdef-runtime-semantics-evaluation
       * - if `jsSuperClass` is defined, evaluate it;
       * - otherwise load the JS constructor of the declared superClass,
       *   as if by `LoadJSConstructor`.
       */
      val jsSuperClassTree = clazz.jsSuperClass.getOrElse {
        LoadJSConstructor(clazz.superClass.get.name)
      }

      val dataRef = helperBuilder.addWasmInput("data", watpe.RefType(dataStructTypeID)) {
        fb += wa.LocalGet(dataStructLocal)
      }
      val preSuperStatsFunctionRef = helperBuilder.addWasmInput("preSuperStats", watpe.RefType.func) {
        fb += ctx.refFuncWithDeclaration(preSuperStatsFunctionID)
      }
      val superArgsFunctionRef = helperBuilder.addWasmInput("superArgs", watpe.RefType.func) {
        fb += ctx.refFuncWithDeclaration(superArgsFunctionID)
      }
      val postSuperStatsFunctionRef = helperBuilder.addWasmInput("postSuperStats", watpe.RefType.func) {
        fb += ctx.refFuncWithDeclaration(postSuperStatsFunctionID)
      }

      def genDefineProperty(obj: js.Tree, name: js.Tree, value: js.Tree): js.Tree = {
        js.Apply(
          js.DotSelect(js.VarRef(js.Ident("Object")), js.Ident("defineProperty")),
          List(
            obj,
            name,
            js.ObjectConstr(
              List(
                js.Ident("configurable") -> js.BooleanLiteral(true),
                js.Ident("enumerable") -> js.BooleanLiteral(true),
                js.Ident("writable") -> js.BooleanLiteral(true),
                js.Ident("value") -> value
              )
            )
          )
        )
      }

      def toJSPropertyName(tree: js.Tree): js.PropertyName = tree match {
        case js.StringLiteral("constructor")                                  => js.ComputedName(tree)
        case js.StringLiteral(name) if js.Ident.isValidJSIdentifierName(name) => js.Ident(name)
        case tree: js.StringLiteral                                           => tree
        case _                                                                => js.ComputedName(tree)
      }

      val jsClassIdent = helperBuilder.newLocalIdent("cls")

      val jsCtorDef: js.MethodDef = {
        val JSConstructorDef(_, params, restParam, body) = ctor
        val (paramDefs, restParamDef) = helperBuilder.genJSParamDefs(params, restParam)
        val allParamRefs = (paramDefs ::: restParamDef.toList).map(_.ref)
        js.MethodDef(static = false, js.Ident("constructor"), paramDefs, restParamDef, {
          val preSuperEnv = helperBuilder.newLocalIdent("preSuperEnv")
          js.Block(
            // var preSuperEnv = preSuperStats(data, new.target, ...allParamRefs);
            js.VarDef(preSuperEnv, Some(js.Apply(preSuperStatsFunctionRef,
                dataRef :: js.NewTarget() :: allParamRefs))),
            // super(...superArgs(data, preSuperEnv, new.target, ...args));
            js.Apply(
              js.Super(),
              List(
                js.Spread(
                  js.Apply(
                    superArgsFunctionRef,
                    dataRef :: js.VarRef(preSuperEnv) :: js.NewTarget() :: allParamRefs
                  )
                )
              )
            ),
            // Initialize fields to the (boxed) zero of their type
            js.Block(for (fieldDef <- clazz.fields if !fieldDef.flags.namespace.isStatic) yield {
              val nameRef = fieldDef match {
                case FieldDef(_, name, _, _) =>
                  helperBuilder.addWasmInput("name", watpe.RefType.anyref) {
                    fb += wa.GlobalGet(genGlobalID.forJSPrivateField(name.name))
                  }
                case JSFieldDef(_, nameTree, _) =>
                  helperBuilder.addInput(nameTree)
              }
              val valueRef = helperBuilder.addInput(zeroOf(fieldDef.ftpe))
              genDefineProperty(js.This(), nameRef, valueRef)
            }),
            // postSuperStats(data, preSuperEnv, new.target, this, ...args);
            js.Apply(postSuperStatsFunctionRef,
                dataRef :: js.VarRef(preSuperEnv) :: js.NewTarget() :: js.This() :: allParamRefs)
          )
        })
      }

      // Methods and properties
      val jsMethodProps: List[js.Tree] = clazz.exportedMembers.flatMap { methodOrProp =>
        val isStatic = methodOrProp.flags.namespace.isStatic
        val jsThisUnlessStatic = if (isStatic) Nil else List(js.This())

        val receiverType = if (isStatic) None else Some(watpe.RefType.anyref)

        methodOrProp match {
          case JSMethodDef(flags, nameTree, params, restParam, body) =>
            val nameRef = toJSPropertyName(helperBuilder.addInput(nameTree))

            val closureFuncID = new JSClassClosureFunctionID(className)
            FunctionEmitter.emitFunction(
              closureFuncID,
              NoOriginalName, // TODO Come up with something here?
              Some(className),
              Some(jsClassCaptures),
              receiverType,
              params,
              restParam,
              body,
              AnyType
            )
            val fRef = helperBuilder.addWasmInput("f", watpe.RefType.func) {
              fb += ctx.refFuncWithDeclaration(closureFuncID)
            }

            val (argsParamDefs, restParamDef) = helperBuilder.genJSParamDefs(params, restParam)
            val jsMethodDef = js.MethodDef(isStatic, nameRef, argsParamDefs, restParamDef, {
              js.Return(js.Apply(
                  fRef,
                  dataRef ::
                  jsThisUnlessStatic :::
                  argsParamDefs.map(_.ref) :::
                  restParamDef.map(_.ref).toList
              ))
            })

            List(jsMethodDef)

          case JSPropertyDef(flags, nameTree, optGetter, optSetter) =>
            val nameRef = toJSPropertyName(helperBuilder.addInput(nameTree))

            val jsGetter = optGetter.map { getterBody =>
              val closureFuncID = new JSClassClosureFunctionID(className)
              FunctionEmitter.emitFunction(
                closureFuncID,
                NoOriginalName, // TODO Come up with something here?
                Some(className),
                Some(jsClassCaptures),
                receiverType,
                paramDefs = Nil,
                restParam = None,
                getterBody,
                resultType = AnyType
              )
              val getterRef = helperBuilder.addWasmInput("get", watpe.RefType.func) {
                fb += ctx.refFuncWithDeclaration(closureFuncID)
              }
              js.GetterDef(isStatic, nameRef, {
                js.Return(js.Apply(getterRef, dataRef :: jsThisUnlessStatic))
              })
            }

            val jsSetter = optSetter.map { setter =>
              val (setterParamDef, setterBody) = setter
              val closureFuncID = new JSClassClosureFunctionID(className)
              FunctionEmitter.emitFunction(
                closureFuncID,
                NoOriginalName, // TODO Come up with something here?
                Some(className),
                Some(jsClassCaptures),
                receiverType,
                setterParamDef :: Nil,
                restParam = None,
                setterBody,
                resultType = VoidType
              )
              val setterRef = helperBuilder.addWasmInput("set", watpe.RefType.func) {
                fb += ctx.refFuncWithDeclaration(closureFuncID)
              }
              val jsSetterParamDef = helperBuilder.genJSParamDef(setterParamDef)
              js.SetterDef(isStatic, nameRef, jsSetterParamDef, {
                js.Apply(setterRef, dataRef :: jsThisUnlessStatic ::: jsSetterParamDef.ref :: Nil)
              })
            }

            jsGetter.toList ::: jsSetter.toList
        }
      }

      val jsSuperClass = helperBuilder.addInput(jsSuperClassTree)
      val jsClassDef = js.ClassDef(Some(jsClassIdent), Some(jsSuperClass),
          jsCtorDef :: jsMethodProps)

      // Static fields
      val jsInitStaticFields = for {
        fieldDef <- clazz.fields if fieldDef.flags.namespace.isStatic
      } yield {
        // Name
        val nameRef = fieldDef match {
          case FieldDef(_, name, _, _) =>
            throw new AssertionError(
              s"Unexpected private static field ${name.name.nameString} "
                + s"in JS class ${className.nameString}"
            )
          case JSFieldDef(_, nameTree, _) =>
            helperBuilder.addInput(nameTree)
        }

        // Generate boxed representation of the zero of the field
        val valueRef = helperBuilder.addInput(zeroOf(fieldDef.ftpe))

        genDefineProperty(js.VarRef(jsClassIdent), nameRef, valueRef)
      }

      // Complete the helper
      helperBuilder.build(AnyNotNullType) {
        js.Block(
          jsClassDef ::
          jsInitStaticFields :::
          js.Return(js.VarRef(jsClassIdent)) ::
          Nil
        )
      }
    }

    // Call the helper to produce the JS class value
    fb += wa.Call(createJSClassHelperID)

    // Store the result, locally in `jsClass` and possibly in the global cache
    if (clazz.jsClassCaptures.isEmpty) {
      /* Static JS class with a global cache. We must fill the global cache
       * before we call the class initializer, later in the current function.
       */
      fb += wa.LocalTee(jsClassLocal)
      fb += wa.GlobalSet(genGlobalID.forJSClassValue(className))
    } else {
      // Local or inner JS class, which is new every time
      fb += wa.LocalSet(jsClassLocal)
    }

    // Class initializer
    if (clazz.methods.exists(_.methodName.isClassInitializer)) {
      assert(
        clazz.jsClassCaptures.isEmpty,
        s"Illegal class initializer in non-static class ${className.nameString}"
      )
      val namespace = MemberNamespace.StaticConstructor
      fb += wa.Call(
        genFunctionID.forMethod(namespace, className, ClassInitializerName)
      )
    }

    // Final result
    fb += wa.LocalGet(jsClassLocal)

    fb.buildAndAddToModule()
  }

  private def genLoadJSClassFunction(clazz: LinkedClass)(implicit ctx: WasmContext): Unit = {
    require(clazz.jsClassCaptures.isEmpty)

    val className = clazz.className

    val cachedJSClassGlobal = wamod.Global(
      genGlobalID.forJSClassValue(className),
      makeDebugName(ns.JSClassValueCache, className),
      isMutable = true,
      watpe.RefType.anyref,
      wa.Expr(List(wa.RefNull(watpe.HeapType.Any)))
    )
    ctx.addGlobal(cachedJSClassGlobal)

    val fb = new FunctionBuilder(
      ctx.moduleBuilder,
      genFunctionID.loadJSClass(className),
      makeDebugName(ns.JSClassAccessor, className),
      clazz.pos
    )
    fb.setResultType(watpe.RefType.any)

    fb.block(watpe.RefType.any) { doneLabel =>
      // Load cached JS class, return if non-null
      fb += wa.GlobalGet(cachedJSClassGlobal.id)
      fb += wa.BrOnNonNull(doneLabel)
      // Otherwise, call createJSClass -- it will also store the class in the cache
      fb += wa.Call(genFunctionID.createJSClassOf(className))
    }

    fb.buildAndAddToModule()
  }

  private def genLoadJSModuleFunction(clazz: LinkedClass)(implicit ctx: WasmContext): Unit = {
    val className = clazz.className
    val cacheGlobalID = genGlobalID.forModuleInstance(className)

    ctx.addGlobal(
      wamod.Global(
        cacheGlobalID,
        makeDebugName(ns.ModuleInstance, className),
        isMutable = true,
        watpe.RefType.anyref,
        wa.Expr(List(wa.RefNull(watpe.HeapType.Any)))
      )
    )

    val fb = new FunctionBuilder(
      ctx.moduleBuilder,
      genFunctionID.loadModule(className),
      makeDebugName(ns.ModuleAccessor, className),
      clazz.pos
    )
    fb.setResultType(watpe.RefType.anyref)

    fb.block(watpe.RefType.anyref) { doneLabel =>
      // Load cached instance; return if non-null
      fb += wa.GlobalGet(cacheGlobalID)
      fb += wa.BrOnNonNull(doneLabel)

      // Get the JS class and instantiate it
      fb += wa.Call(genFunctionID.loadJSClass(className))
      fb += wa.Call(genFunctionID.jsNewNoArg)

      // Store and return the result
      fb += wa.GlobalSet(cacheGlobalID)
      fb += wa.GlobalGet(cacheGlobalID)
    }

    fb.buildAndAddToModule()
  }

  /** Generates the function import for a top-level export setter. */
  private def genTopLevelExportSetter(exportedName: String)(implicit ctx: WasmContext): Unit = {
    val functionID = genFunctionID.forTopLevelExportSetter(exportedName)
    val functionSig = watpe.FunctionType(List(watpe.RefType.anyref), Nil)
    val functionType = ctx.moduleBuilder.functionTypeToTypeID(functionSig)

    ctx.moduleBuilder.addImport(
      wamod.Import(
        ExportSettersModule,
        exportedName,
        wamod.ImportDesc.Func(
          functionID,
          makeDebugName(ns.TopLevelExportSetter, exportedName),
          functionType
        )
      )
    )
  }

  private def genTopLevelMethodExportDef(exportDef: TopLevelMethodExportDef)(
      implicit ctx: WasmContext): Unit = {
    implicit val pos = exportDef.pos

    val method = exportDef.methodDef
    val exportedName = exportDef.topLevelExportName
    val functionID = genFunctionID.forExport(exportedName)

    FunctionEmitter.emitFunction(
      functionID,
      makeDebugName(ns.TopLevelExport, exportedName),
      enclosingClassName = None,
      captureParamDefs = None,
      receiverType = None,
      method.args,
      method.restParam,
      method.body,
      resultType = AnyType
    )
  }

  private def genMethod(clazz: LinkedClass, method: MethodDef)(
      implicit ctx: WasmContext): Unit = {
    implicit val pos = method.pos

    val namespace = method.flags.namespace
    val className = clazz.className
    val methodName = method.methodName

    val functionID = genFunctionID.forMethod(namespace, className, methodName)

    val namespaceUTF8String = namespace match {
      case MemberNamespace.Public            => ns.Public
      case MemberNamespace.PublicStatic      => ns.PublicStatic
      case MemberNamespace.Private           => ns.Private
      case MemberNamespace.PrivateStatic     => ns.PrivateStatic
      case MemberNamespace.Constructor       => ns.Constructor
      case MemberNamespace.StaticConstructor => ns.StaticConstructor
    }
    val originalName = makeDebugName(namespaceUTF8String, className, methodName)

    val isHijackedClass = clazz.kind == ClassKind.HijackedClass

    val receiverType =
      if (namespace.isStatic)
        None
      else if (isHijackedClass)
        Some(transformPrimType(BoxedClassToPrimType(className)))
      else
        Some(transformClassType(className, nullable = false))

    val body = method.body.getOrElse(throw new Exception("abstract method cannot be transformed"))

    // Emit the function
    FunctionEmitter.emitFunction(
      functionID,
      originalName,
      Some(className),
      captureParamDefs = None,
      receiverType,
      method.args,
      restParam = None,
      body,
      method.resultType
    )

    if (namespace == MemberNamespace.Public && !isHijackedClass) {
      /* Also generate the bridge that is stored in the table entries. In table
       * entries, the receiver type is always `(ref any)`.
       *
       * TODO: generate this only when the method is actually referred to from
       * at least one table.
       */

      val fb = new FunctionBuilder(
        ctx.moduleBuilder,
        genFunctionID.forTableEntry(className, methodName),
        makeDebugName(ns.TableEntry, className, methodName),
        pos
      )
      val receiverParam = fb.addParam(thisOriginalName, watpe.RefType.any)
      val argParams = method.args.map { arg =>
        val origName = arg.originalName.orElse(arg.name.name)
        fb.addParam(origName, TypeTransformer.transformParamType(arg.ptpe))
      }
      fb.setResultTypes(TypeTransformer.transformResultType(method.resultType))
      fb.setFunctionType(ctx.tableFunctionType(methodName))

      // Load and cast down the receiver
      fb += wa.LocalGet(receiverParam)
      receiverType match {
        case Some(watpe.RefType(_, watpe.HeapType.Any)) =>
          () // no cast necessary
        case Some(receiverType: watpe.RefType) =>
          fb += wa.RefCast(receiverType)
        case _ =>
          throw new AssertionError(s"Unexpected receiver type $receiverType")
      }

      // Load the other parameters
      for (argParam <- argParams)
        fb += wa.LocalGet(argParam)

      // Call the statically resolved method
      fb += wa.ReturnCall(functionID)

      fb.buildAndAddToModule()
    }
  }

  private def makeDebugName(namespace: UTF8String, exportedName: String): OriginalName =
    OriginalName(namespace ++ UTF8String(exportedName))

  private def makeDebugName(namespace: UTF8String, className: ClassName): OriginalName =
    OriginalName(namespace ++ className.encoded)

  private def makeDebugName(namespace: UTF8String, fieldName: FieldName): OriginalName = {
    OriginalName(
      namespace ++ fieldName.className.encoded ++ dotUTF8String ++ fieldName.simpleName.encoded
    )
  }

  private def makeDebugName(
      namespace: UTF8String,
      className: ClassName,
      methodName: MethodName
  ): OriginalName = {
    // TODO Opt: directly encode the MethodName rather than using nameString
    val methodNameUTF8 = UTF8String(methodName.nameString)
    OriginalName(namespace ++ className.encoded ++ dotUTF8String ++ methodNameUTF8)
  }
}

object ClassEmitter {
  private final class JSClassClosureFunctionID(classNameDebug: ClassName) extends wanme.FunctionID {
    override def toString(): String =
      s"JSClassClosureFunctionID(${classNameDebug.nameString})"
  }

  private val dotUTF8String: UTF8String = UTF8String(".")

  // These particular names are the same as in the JS backend
  private object ns {
    // Shared with JS backend -- className + methodName
    val Public = UTF8String("f.")
    val PublicStatic = UTF8String("s.")
    val Private = UTF8String("p.")
    val PrivateStatic = UTF8String("ps.")
    val Constructor = UTF8String("ct.")
    val StaticConstructor = UTF8String("sct.")

    // Shared with JS backend -- fieldName
    val StaticField = UTF8String("t.")
    val PrivateJSField = UTF8String("r.")

    // Shared with JS backend -- className
    val ModuleAccessor = UTF8String("m.")
    val ModuleInstance = UTF8String("n.")
    val ModuleInitFlag = UTF8String("ni.")
    val JSClassAccessor = UTF8String("a.")
    val JSClassValueCache = UTF8String("b.")
    val TypeData = UTF8String("d.")
    val IsInstance = UTF8String("is.")
    val AsInstance = UTF8String("as.")

    // Shared with JS backend -- string
    val TopLevelExport = UTF8String("e.")
    val TopLevelExportSetter = UTF8String("u.")

    // Wasm only -- className + methodName
    val TableEntry = UTF8String("m.")

    // Wasm only -- fieldName
    val InstanceField = UTF8String("f.")

    // Wasm only -- className
    val ClassInstance = UTF8String("c.")
    val CreateJSClass = UTF8String("c.")
    val VTable = UTF8String("v.")
    val ITable = UTF8String("it.")
    val Clone = UTF8String("clone.")
    val NewDefault = UTF8String("new.")
  }

  private val thisOriginalName: OriginalName = OriginalName("this")
  private val vtableOriginalName: OriginalName = OriginalName("vtable")
  private val itablesOriginalName: OriginalName = OriginalName("itables")
}<|MERGE_RESOLUTION|>--- conflicted
+++ resolved
@@ -230,7 +230,11 @@
       coreSpec.semantics.runtimeClassNameMapper,
       className.nameString
     )
-    val nameValue = ctx.stringPool.getConstantStringInstr(nameStr)
+    val nameValue =
+      if (targetPureWasm)
+        ctx.stringPool.getConstantStringDataInstr(nameStr) :+
+            wa.RefNull(watpe.HeapType(genTypeID.i16Array))
+      else ctx.stringPool.getConstantStringDataInstr(nameStr)
 
     val kind = className match {
       case ObjectClass         => KindObject
@@ -319,9 +323,9 @@
     }
 
     (
+      // name
+      nameValue :::
       List(
-        // name
-        nameValue,
         // kind
         wa.I32Const(kind),
         // specialInstanceTypes
@@ -333,11 +337,6 @@
       List(
         // componentType - always `null` since this method is not used for array types
         wa.RefNull(watpe.HeapType(genTypeID.typeData)),
-<<<<<<< HEAD
-        // name - initially `null`; filled in by the `typeDataName` helper
-        wa.RefNull(if (targetPureWasm) watpe.HeapType(genTypeID.i16Array) else watpe.HeapType.NoExtern), // scalastyle:ignore
-=======
->>>>>>> 95d04c6b
         // the classOf instance - initially `null`; filled in by the `createClassOf` helper
         wa.RefNull(watpe.HeapType(genTypeID.ClassStruct)),
         // arrayOf, the typeData of an array of this type - initially `null`; filled in by the `arrayTypeData` helper
