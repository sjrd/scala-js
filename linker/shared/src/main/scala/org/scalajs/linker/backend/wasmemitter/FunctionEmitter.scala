--- conflicted
+++ resolved
@@ -1771,11 +1771,7 @@
         }
 
       case Throw =>
-<<<<<<< HEAD
         genThrow()
-=======
-        fb += wa.ExternConvertAny
-        fb += wa.Throw(genTagID.exception)
 
       // Floating point bit manipulation
       case Float_toBits =>
@@ -1816,7 +1812,6 @@
         fb += wa.LocalGet(bitsLocal)
       case Double_fromBits =>
         fb += wa.F64ReinterpretI64
->>>>>>> 9e5b837d
     }
 
     tree.tpe
