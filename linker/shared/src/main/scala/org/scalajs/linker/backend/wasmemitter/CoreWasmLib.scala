--- conflicted
+++ resolved
@@ -93,16 +93,22 @@
     def make(id: FieldID, tpe: Type, isMutable: Boolean): StructField =
       StructField(id, OriginalName(id.toString()), tpe, isMutable)
 
+    val nameFields =
+      if (targetPureWasm)
+        List(
+          make(nameOffset, Int32, isMutable = false),
+          make(nameSize, Int32, isMutable = false),
+          make(nameStringIndex, Int32, isMutable = false),
+          make(name, RefType.nullable(genTypeID.i16Array), isMutable = true)
+        )
+      else List(make(name, RefType.externref, isMutable = true))
+
+    nameFields :::
     List(
-      make(name, RefType.externref, isMutable = true),
       make(kind, Int32, isMutable = false),
       make(specialInstanceTypes, Int32, isMutable = false),
       make(strictAncestors, nullable(genTypeID.typeDataArray), isMutable = false),
       make(componentType, nullable(genTypeID.typeData), isMutable = false),
-<<<<<<< HEAD
-      make(name, nullableStringType, isMutable = true),
-=======
->>>>>>> 95d04c6b
       make(classOfValue, nullable(genTypeID.ClassStruct), isMutable = true),
       make(arrayOf, nullable(genTypeID.ObjectVTable), isMutable = true),
       make(cloneFunction, nullable(genTypeID.cloneFunctionType), isMutable = false),
@@ -918,11 +924,6 @@
       RefNull(HeapType.None),
       // componentType
       RefNull(HeapType.None),
-<<<<<<< HEAD
-      // name - initially `null`; filled in by the `typeDataName` helper
-      if (targetPureWasm) RefNull(HeapType(genTypeID.i16Array)) else RefNull(HeapType.NoExtern), // scalastyle:ignore
-=======
->>>>>>> 95d04c6b
       // the classOf instance - initially `null`; filled in by the `createClassOf` helper
       RefNull(HeapType.None),
       // arrayOf, the typeData of an array of this type - initially `null`; filled in by the `arrayTypeData` helper
@@ -936,10 +937,14 @@
     )
 
     for ((primRef, kind) <- primRefsWithKinds) {
-      val nameValue = ctx.stringPool.getConstantStringInstr(primRef.displayName)
+      val nameValue =
+        if (targetPureWasm)
+          ctx.stringPool.getConstantStringDataInstr(primRef.displayName) :+
+              RefNull(HeapType(genTypeID.i16Array))
+        else ctx.stringPool.getConstantStringDataInstr(primRef.displayName)
 
       val instrs: List[Instr] = {
-        nameValue :: I32Const(kind) :: commonFieldValues :::
+        nameValue ::: I32Const(kind) :: commonFieldValues :::
           StructNew(genTypeID.typeData) :: Nil
       }
 
@@ -1000,11 +1005,7 @@
     genUnboxByteOrShort(ShortRef)
     genTestByteOrShort(ByteRef, I32Extend8S)
     genTestByteOrShort(ShortRef, I32Extend16S)
-<<<<<<< HEAD
-    genStringLiteral()
-    if (!targetPureWasm) genCreateStringFromData()
-=======
->>>>>>> 95d04c6b
+    if (targetPureWasm) genStringLiteral()
     genTypeDataName()
     genCreateClassOf()
     genGetClassOf()
@@ -1072,10 +1073,9 @@
     genArrayCopyFunctions()
 
     // WASI
-    genStringFromCharCode()
-    genStringConcat()
-    genStringEquals()
     if (targetPureWasm) {
+      genStringConcat()
+      genStringEquals()
       ctx.addGlobal(
         Global(
           genGlobalID.emptyStringArray,
@@ -1626,7 +1626,6 @@
     fb.buildAndAddToModule()
   }
 
-<<<<<<< HEAD
   private def genTestFloat()(implicit ctx: WasmContext): Unit = {
     assert(targetPureWasm)
     val fb = newFunctionBuilder(genFunctionID.typeTest(FloatRef))
@@ -1747,108 +1746,48 @@
   }
 
   private def genStringLiteral()(implicit ctx: WasmContext): Unit = {
+    assert(targetPureWasm, "genStringLiteral should be generated only for Wasm only target")
     val fb = newFunctionBuilder(genFunctionID.stringLiteral)
     val offsetParam = fb.addParam("offset", Int32)
     val sizeParam = fb.addParam("size", Int32)
     val stringIndexParam = fb.addParam("stringIndex", Int32)
 
-    if (targetPureWasm) {
-      fb.setResultType(RefType(genTypeID.i16Array))
-
-      fb += LocalGet(offsetParam)
-      fb += LocalGet(sizeParam)
-      fb += ArrayNewData(genTypeID.i16Array, genDataID.string)
-    } else {
-      fb.setResultType(RefType.extern)
-
-      val str = fb.addLocal("str", RefType.extern)
-
-      fb.block(RefType.extern) { cacheHit =>
-        fb += GlobalGet(genGlobalID.stringLiteralCache)
-        fb += LocalGet(stringIndexParam)
-        fb += ArrayGet(genTypeID.externrefArray)
-
-        fb += BrOnNonNull(cacheHit)
-
-        // cache miss, create a new string and cache it
-        fb += GlobalGet(genGlobalID.stringLiteralCache)
-        fb += LocalGet(stringIndexParam)
-
-        fb += LocalGet(offsetParam)
-        fb += LocalGet(sizeParam)
-        fb += ArrayNewData(genTypeID.i16Array, genDataID.string)
-        fb += Call(genFunctionID.createStringFromData)
-        fb += LocalTee(str)
-        fb += ArraySet(genTypeID.externrefArray)
-
-        fb += LocalGet(str)
-      }
-    }
-
-    fb.buildAndAddToModule()
-  }
-
-  /** `createStringFromData: (ref array u16) -> (ref extern)` (representing a `string`). */
-  private def genCreateStringFromData()(implicit ctx: WasmContext): Unit = {
-    val dataType = RefType(genTypeID.i16Array)
-
-    val fb = newFunctionBuilder(genFunctionID.createStringFromData)
-    val dataParam = fb.addParam("data", dataType)
-    fb.setResultType(RefType.extern)
-
-    val lenLocal = fb.addLocal("len", Int32)
-    val iLocal = fb.addLocal("i", Int32)
-    val resultLocal = fb.addLocal("result", RefType.extern)
-
-    // len := data.length
-    fb += LocalGet(dataParam)
-    fb += ArrayLen
-    fb += LocalSet(lenLocal)
-
-    // i := 0
-    fb += I32Const(0)
-    fb += LocalSet(iLocal)
-
-    // result := ""
-    fb += GlobalGet(genGlobalID.emptyString)
-    fb += LocalSet(resultLocal)
-
-    fb.loop() { labelLoop =>
-      // if i == len
-      fb += LocalGet(iLocal)
-      fb += LocalGet(lenLocal)
-      fb += I32Eq
-      fb.ifThen() {
-        // then return result
-        fb += LocalGet(resultLocal)
-        fb += Return
-      }
-
-      // result := concat(result, charToString(data(i)))
-      fb += LocalGet(resultLocal)
-      fb += LocalGet(dataParam)
-      fb += LocalGet(iLocal)
-      fb += ArrayGetU(genTypeID.i16Array)
-      fb += Call(genFunctionID.stringBuiltins.fromCharCode)
-      fb += Call(genFunctionID.stringBuiltins.concat)
-      fb += LocalSet(resultLocal)
-
-      // i := i + 1
-      fb += LocalGet(iLocal)
-      fb += I32Const(1)
-      fb += I32Add
-      fb += LocalSet(iLocal)
-
-      // loop back to the beginning
-      fb += Br(labelLoop)
-    } // end loop $loop
-    fb += Unreachable
-
-    fb.buildAndAddToModule()
-  }
-
-=======
->>>>>>> 95d04c6b
+    fb.setResultType(RefType(genTypeID.i16Array))
+
+    fb += LocalGet(offsetParam)
+    fb += LocalGet(sizeParam)
+    fb += ArrayNewData(genTypeID.i16Array, genDataID.string)
+    // TODO: cache
+
+    // fb.setResultType(RefType.extern)
+
+    // val str = fb.addLocal("str", RefType.extern)
+
+    // fb.block(RefType.extern) { cacheHit =>
+    //   fb += GlobalGet(genGlobalID.stringLiteralCache)
+    //   fb += LocalGet(stringIndexParam)
+    //   fb += ArrayGet(genTypeID.externrefArray)
+
+    //   fb += BrOnNonNull(cacheHit)
+
+    //   // cache miss, create a new string and cache it
+    //   fb += GlobalGet(genGlobalID.stringLiteralCache)
+    //   fb += LocalGet(stringIndexParam)
+
+    //   fb += LocalGet(offsetParam)
+    //   fb += LocalGet(sizeParam)
+    //   fb += ArrayNewData(genTypeID.i16Array, genDataID.string)
+    //   fb += Call(genFunctionID.createStringFromData)
+    //   fb += LocalTee(str)
+    //   fb += ArraySet(genTypeID.externrefArray)
+
+    //   fb += LocalGet(str)
+    // }
+
+
+    fb.buildAndAddToModule()
+  }
+
   /** `typeDataName: (ref typeData) -> (ref extern)` (representing a `string`).
    *
    *  Initializes the `name` field of the given `typeData` if that was not done yet, and returns its
@@ -1861,6 +1800,7 @@
    *    [[https://docs.oracle.com/en/java/javase/17/docs/api/java.base/java/lang/Class.html#getName()]]
    */
   private def genTypeDataName()(implicit ctx: WasmContext): Unit = {
+
     val typeDataType = RefType(genTypeID.typeData)
     val nameDataType = RefType(genTypeID.i16Array)
 
@@ -1869,42 +1809,17 @@
     fb.setResultType(stringType)
 
     val componentTypeDataLocal = fb.addLocal("componentTypeData", typeDataType)
-<<<<<<< HEAD
-    val componentNameDataLocal = fb.addLocal("componentNameData", nameDataType)
-    val firstCharLocal = fb.addLocal("firstChar", Int32)
     val nameLocal = fb.addLocal("name", stringType)
-=======
-    val nameLocal = fb.addLocal("name", RefType.extern)
->>>>>>> 95d04c6b
-
-    fb.block(stringType) { alreadyInitializedLabel =>
-      // br_on_non_null $alreadyInitialized typeData.name
-      fb += LocalGet(typeDataParam)
-      fb += StructGet(genTypeID.typeData, genFieldID.typeData.name)
-      fb += BrOnNonNull(alreadyInitializedLabel)
-
-      /* if it was null, the typeData must represent an array type;
-       * compute its name from the component type name
-       */
-
-      // for the STRUCT_SET typeData.name near the end
-      fb += LocalGet(typeDataParam)
-<<<<<<< HEAD
-      fb += StructGet(genTypeID.typeData, genFieldID.typeData.kind)
-      fb += I32Const(KindArray)
-      fb += I32Eq
-      fb.ifThenElse(stringType) {
-        // it is an array; compute its name from the component type name
-
-        // <top of stack> := "[", for the CALL to stringConcat near the end
-        fb += I32Const('['.toInt)
-        fb += Call(genFunctionID.string.stringFromCharCode)
-=======
-
+
+    def genFromCharCode() =
+      if (targetPureWasm) fb += ArrayNewFixed(genTypeID.i16Array, 1)
+      else fb += Call(genFunctionID.stringBuiltins.fromCharCode)
+
+
+    def genArrayTypeDataName(): Unit = {
       // <top of stack> := "[", for the CALL to stringConcat near the end
       fb += I32Const('['.toInt)
-      fb += Call(genFunctionID.stringBuiltins.fromCharCode)
->>>>>>> 95d04c6b
+      genFromCharCode()
 
       // componentTypeData := ref_as_non_null(typeData.componentType)
       fb += LocalGet(typeDataParam)
@@ -1915,118 +1830,44 @@
       fb += RefAsNonNull
       fb += LocalSet(componentTypeDataLocal)
 
-<<<<<<< HEAD
-        // switch (componentTypeData.kind)
-        // the result of this switch is the string that must come after "["
-        fb.switch(stringType) { () =>
-          // scrutinee
-          fb += LocalGet(componentTypeDataLocal)
-          fb += StructGet(genTypeID.typeData, genFieldID.typeData.kind)
-        }(
-          List(KindBoolean) -> { () =>
-            fb += I32Const('Z'.toInt)
-            fb += Call(genFunctionID.string.stringFromCharCode)
-          },
-          List(KindChar) -> { () =>
-            fb += I32Const('C'.toInt)
-            fb += Call(genFunctionID.string.stringFromCharCode)
-          },
-          List(KindByte) -> { () =>
-            fb += I32Const('B'.toInt)
-            fb += Call(genFunctionID.string.stringFromCharCode)
-          },
-          List(KindShort) -> { () =>
-            fb += I32Const('S'.toInt)
-            fb += Call(genFunctionID.string.stringFromCharCode)
-          },
-          List(KindInt) -> { () =>
-            fb += I32Const('I'.toInt)
-            fb += Call(genFunctionID.string.stringFromCharCode)
-          },
-          List(KindLong) -> { () =>
-            fb += I32Const('J'.toInt)
-            fb += Call(genFunctionID.string.stringFromCharCode)
-          },
-          List(KindFloat) -> { () =>
-            fb += I32Const('F'.toInt)
-            fb += Call(genFunctionID.string.stringFromCharCode)
-          },
-          List(KindDouble) -> { () =>
-            fb += I32Const('D'.toInt)
-            fb += Call(genFunctionID.string.stringFromCharCode)
-          },
-          List(KindArray) -> { () =>
-            // the component type is an array; get its own name
-            fb += LocalGet(componentTypeDataLocal)
-            fb += Call(genFunctionID.typeDataName)
-          }
-        ) { () =>
-          // default: the component type is neither a primitive nor an array;
-          // concatenate "L" + <its own name> + ";"
-          fb += I32Const('L'.toInt)
-          fb += Call(genFunctionID.string.stringFromCharCode)
-          fb += LocalGet(componentTypeDataLocal)
-          fb += Call(genFunctionID.typeDataName)
-          fb += Call(genFunctionID.string.stringConcat)
-          fb += I32Const(';'.toInt)
-          fb += Call(genFunctionID.string.stringFromCharCode)
-          fb += Call(genFunctionID.string.stringConcat)
-        }
-
-        // At this point, the stack contains "[" and the string that must be concatenated with it
-        fb += Call(genFunctionID.string.stringConcat)
-      } {
-        // it is not an array; its name is stored in nameData
-        for (
-          idx <- List(
-            genFieldID.typeData.nameOffset,
-            genFieldID.typeData.nameSize,
-            genFieldID.typeData.nameStringIndex
-          )
-        ) {
-          fb += LocalGet(typeDataParam)
-          fb += StructGet(genTypeID.typeData, idx)
-        }
-        fb += Call(genFunctionID.stringLiteral)
-=======
       // switch (componentTypeData.kind)
       // the result of this switch is the string that must come after "["
-      fb.switch(RefType.extern) { () =>
+      fb.switch(stringType) { () =>
         // scrutinee
         fb += LocalGet(componentTypeDataLocal)
         fb += StructGet(genTypeID.typeData, genFieldID.typeData.kind)
       }(
         List(KindBoolean) -> { () =>
           fb += I32Const('Z'.toInt)
-          fb += Call(genFunctionID.stringBuiltins.fromCharCode)
+          genFromCharCode()
         },
         List(KindChar) -> { () =>
           fb += I32Const('C'.toInt)
-          fb += Call(genFunctionID.stringBuiltins.fromCharCode)
+          genFromCharCode()
         },
         List(KindByte) -> { () =>
           fb += I32Const('B'.toInt)
-          fb += Call(genFunctionID.stringBuiltins.fromCharCode)
+          genFromCharCode()
         },
         List(KindShort) -> { () =>
           fb += I32Const('S'.toInt)
-          fb += Call(genFunctionID.stringBuiltins.fromCharCode)
+          genFromCharCode()
         },
         List(KindInt) -> { () =>
           fb += I32Const('I'.toInt)
-          fb += Call(genFunctionID.stringBuiltins.fromCharCode)
+          genFromCharCode()
         },
         List(KindLong) -> { () =>
           fb += I32Const('J'.toInt)
-          fb += Call(genFunctionID.stringBuiltins.fromCharCode)
+          genFromCharCode()
         },
         List(KindFloat) -> { () =>
           fb += I32Const('F'.toInt)
-          fb += Call(genFunctionID.stringBuiltins.fromCharCode)
+          genFromCharCode()
         },
         List(KindDouble) -> { () =>
           fb += I32Const('D'.toInt)
-          fb += Call(genFunctionID.stringBuiltins.fromCharCode)
+          genFromCharCode()
         },
         List(KindArray) -> { () =>
           // the component type is an array; get its own name
@@ -2037,23 +1878,77 @@
         // default: the component type is neither a primitive nor an array;
         // concatenate "L" + <its own name> + ";"
         fb += I32Const('L'.toInt)
-        fb += Call(genFunctionID.stringBuiltins.fromCharCode)
+        genFromCharCode()
         fb += LocalGet(componentTypeDataLocal)
         fb += Call(genFunctionID.typeDataName)
-        fb += Call(genFunctionID.stringBuiltins.concat)
+        genStringConcat(fb)
         fb += I32Const(';'.toInt)
-        fb += Call(genFunctionID.stringBuiltins.fromCharCode)
-        fb += Call(genFunctionID.stringBuiltins.concat)
->>>>>>> 95d04c6b
+        genFromCharCode()
+        genStringConcat(fb)
       }
 
       // At this point, the stack contains "[" and the string that must be concatenated with it
-      fb += Call(genFunctionID.stringBuiltins.concat)
-
-      // typeData.name := <top of stack> ; leave it on the stack
-      fb += LocalTee(nameLocal)
-      fb += StructSet(genTypeID.typeData, genFieldID.typeData.name)
-      fb += LocalGet(nameLocal)
+      genStringConcat(fb)
+    }
+
+    if (targetPureWasm) {
+      fb.block(stringType) { alreadyInitializedLabel =>
+        // br_on_non_null $alreadyInitialized typeData.name
+        fb += LocalGet(typeDataParam)
+        fb += StructGet(genTypeID.typeData, genFieldID.typeData.name)
+        fb += BrOnNonNull(alreadyInitializedLabel)
+
+        // for the STRUCT_SET typeData.name near the end
+        fb += LocalGet(typeDataParam)
+
+        // if typeData.kind == KindArray
+        fb += LocalGet(typeDataParam)
+        fb += StructGet(genTypeID.typeData, genFieldID.typeData.kind)
+        fb += I32Const(KindArray)
+        fb += I32Eq
+        fb.ifThenElse(stringType) {
+          // it is an array; compute its name from the component type name
+          genArrayTypeDataName()
+        } {
+          // it is not an array; its name is stored in nameData
+          for (
+            idx <- List(
+              genFieldID.typeData.nameOffset,
+              genFieldID.typeData.nameSize,
+              genFieldID.typeData.nameStringIndex
+            )
+          ) {
+            fb += LocalGet(typeDataParam)
+            fb += StructGet(genTypeID.typeData, idx)
+          }
+          fb += Call(genFunctionID.stringLiteral)
+        }
+
+        // typeData.name := <top of stack> ; leave it on the stack
+        fb += LocalTee(nameLocal)
+        fb += StructSet(genTypeID.typeData, genFieldID.typeData.name)
+        fb += LocalGet(nameLocal)
+      }
+    } else {
+      fb.block(stringType) { alreadyInitializedLabel =>
+        // br_on_non_null $alreadyInitialized typeData.name
+        fb += LocalGet(typeDataParam)
+        fb += StructGet(genTypeID.typeData, genFieldID.typeData.name)
+        fb += BrOnNonNull(alreadyInitializedLabel)
+
+        /* if it was null, the typeData must represent an array type;
+         * compute its name from the component type name
+         */
+
+        // for the STRUCT_SET typeData.name near the end
+        fb += LocalGet(typeDataParam)
+        genArrayTypeDataName()
+
+        // typeData.name := <top of stack> ; leave it on the stack
+        fb += LocalTee(nameLocal)
+        fb += StructSet(genTypeID.typeData, genFieldID.typeData.name)
+        fb += LocalGet(nameLocal)
+      }
     }
 
     fb.buildAndAddToModule()
@@ -2178,13 +2073,8 @@
           fb += Return
         }
 
-<<<<<<< HEAD
         // Return the constant string "char"
         fb ++= ctx.stringPool.getConstantStringInstr("char")
-=======
-        // Return the constant string "long"
-        fb += ctx.stringPool.getConstantStringInstr("long")
->>>>>>> 95d04c6b
         fb += Return
       }
     } else {
@@ -2204,7 +2094,6 @@
             fb += ReturnCall(genFunctionID.typeDataName)
           }
 
-<<<<<<< HEAD
           // Return the constant string "long"
           fb ++= ctx.stringPool.getConstantStringInstr("long")
           fb += Return
@@ -2213,11 +2102,6 @@
         fb ++= ctx.stringPool.getConstantStringInstr("char")
         fb += Return
       }
-=======
-      // Return the constant string "char"
-      fb += ctx.stringPool.getConstantStringInstr("char")
-      fb += Return
->>>>>>> 95d04c6b
     }
 
     if (targetPureWasm) {
@@ -2250,17 +2134,12 @@
           fb += LocalGet(objParam)
           fb += Call(genFunctionID.valueDescription)
 
-<<<<<<< HEAD
           fb ++= ctx.stringPool.getConstantStringInstr(" cannot be cast to ")
-          fb += Call(genFunctionID.string.stringConcat)
-=======
-        fb += ctx.stringPool.getConstantStringInstr(" cannot be cast to ")
-        fb += Call(genFunctionID.stringBuiltins.concat)
->>>>>>> 95d04c6b
+          genStringConcat(fb)
 
           fb += LocalGet(typeDataParam)
           fb += Call(genFunctionID.typeDataName)
-          fb += Call(genFunctionID.string.stringConcat)
+          genStringConcat(fb)
         }
       }
 
@@ -2867,7 +2746,15 @@
         fb += LocalGet(typeDataParam)
 
         // typeData := new typeData(...)
-        fb += RefNull(HeapType.NoExtern) // name (initialized lazily by typeDataName)
+        if (targetPureWasm) {
+          fb += I32Const(0) // nameOffset
+          fb += I32Const(0) // nameSize
+          fb += I32Const(0) // nameStringIndex
+          fb += RefNull(HeapType(genTypeID.i16Array)) // name (initialized lazily by typeDataName)
+        } else {
+          fb += RefNull(HeapType.NoExtern) // name (initialized lazily by typeDataName)
+        }
+
         fb += I32Const(KindArray) // kind = KindArray
         fb += I32Const(0) // specialInstanceTypes = 0
 
@@ -2880,11 +2767,6 @@
         )
 
         fb += LocalGet(typeDataParam) // componentType
-<<<<<<< HEAD
-        fb += (if (targetPureWasm) RefNull(HeapType(genTypeID.i16Array))
-            else RefNull(HeapType.NoExtern)) // name
-=======
->>>>>>> 95d04c6b
         fb += RefNull(HeapType.None) // classOf
         fb += RefNull(HeapType.None) // arrayOf
 
@@ -3115,35 +2997,20 @@
     val fb = newFunctionBuilder(genFunctionID.throwModuleInitError)
     val typeDataParam = fb.addParam("typeData", RefType(genTypeID.typeData))
 
-<<<<<<< HEAD
     if (coreSpec.wasmFeatures.exceptionHandling) {
       genNewScalaClass(fb, SpecialNames.UndefinedBehaviorErrorClass,
           SpecialNames.StringArgConstructorName) {
         fb ++= ctx.stringPool.getConstantStringInstr("Initializer of ")
         fb += LocalGet(typeDataParam)
         fb += Call(genFunctionID.typeDataName)
-        fb += Call(genFunctionID.stringBuiltins.concat)
+        genStringConcat(fb)
         fb ++= ctx.stringPool.getConstantStringInstr(
             " called before completion of its super constructor")
-        fb += Call(genFunctionID.stringBuiltins.concat)
+        genStringConcat(fb)
       }
       genMaybeExternConvertAny(fb)
       fb += Throw(genTagID.exception)
     } else fb += Unreachable
-=======
-    genNewScalaClass(fb, SpecialNames.UndefinedBehaviorErrorClass,
-        SpecialNames.StringArgConstructorName) {
-      fb += ctx.stringPool.getConstantStringInstr("Initializer of ")
-      fb += LocalGet(typeDataParam)
-      fb += Call(genFunctionID.typeDataName)
-      fb += Call(genFunctionID.stringBuiltins.concat)
-      fb += ctx.stringPool.getConstantStringInstr(
-          " called before completion of its super constructor")
-      fb += Call(genFunctionID.stringBuiltins.concat)
-    }
-    fb += ExternConvertAny
-    fb += Throw(genTagID.exception)
->>>>>>> 95d04c6b
 
     fb.buildAndAddToModule()
   }
@@ -3273,17 +3140,6 @@
             fb += Throw(genTagID.exception)
           } else fb += Unreachable
         }
-<<<<<<< HEAD
-=======
-        fb += Drop // drop `value` which was left on the stack
-
-        // throw new TypeError("...")
-        fb += ctx.stringPool.getConstantStringInstr(
-          "Cannot call isInstance() on a Class representing a JS trait/object"
-        )
-        fb += Call(genFunctionID.makeTypeError)
-        fb += Throw(genTagID.exception)
->>>>>>> 95d04c6b
       }
     ) { () =>
       // case _ =>
@@ -4235,7 +4091,6 @@
       }
     }
 
-<<<<<<< HEAD
     if (coreSpec.wasmFeatures.exceptionHandling) {
       if (targetPureWasm) {
         genNewScalaClass(fb, ArrayIndexOutOfBoundsExceptionClass,
@@ -4254,14 +4109,6 @@
         fb += Throw(genTagID.exception)
       }
     } else fb += Unreachable
-=======
-    // throw new TypeError("...")
-    // Originally, exception is thrown from JS saying e.g. "obj2.z1__ is not a function"
-    // TODO Improve the error message to include some information about the missing method
-    fb += ctx.stringPool.getConstantStringInstr("Method not found")
-    fb += Call(genFunctionID.makeTypeError)
-    fb += Throw(genTagID.exception)
->>>>>>> 95d04c6b
 
     fb.buildAndAddToModule()
   }
@@ -4587,148 +4434,119 @@
     fb.buildAndAddToModule()
   }
 
-  private def genStringFromCharCode()(implicit ctx: WasmContext): Unit = {
-    import VarGen.genTypeID.i16Array
-    val fb = newFunctionBuilder(genFunctionID.string.stringFromCharCode)
-
-    val charCode = fb.addParam("charCode", Int32)
-    fb.setResultType(stringType)
-
-    if (targetPureWasm) {
-      fb += LocalGet(charCode)
-      fb += ArrayNewFixed(i16Array, 1)
-    } else {
-      fb += LocalGet(charCode)
-      fb += Call(genFunctionID.stringBuiltins.fromCharCode)
-    }
-    fb.buildAndAddToModule()
-  }
-
   private def genStringConcat()(implicit ctx: WasmContext): Unit = {
-    import VarGen.genTypeID.i16Array
+    assert(targetPureWasm, "stringConcat should be generated only for Wasm only target.")
     val fb = newFunctionBuilder(genFunctionID.string.stringConcat)
 
     val str1 = fb.addParam("str1", stringType)
     val str2 = fb.addParam("str2", stringType)
     fb.setResultType(stringType)
 
-    if (targetPureWasm) {
-      val dest = fb.addLocal("result", stringType)
-      fb += LocalGet(str1)
-      fb += ArrayLen
-      fb += LocalGet(str2)
-      fb += ArrayLen
-      fb += I32Add
-      fb += ArrayNewDefault(genTypeID.i16Array)
-      fb += LocalSet(dest)
-
-      fb += LocalGet(dest) // dest
-      fb += I32Const(0) // dest_offset
-      fb += LocalGet(str1) // src
-      fb += I32Const(0) // src_offset
-      fb ++= List(LocalGet(str1), ArrayLen) //size
-      fb += ArrayCopy(genTypeID.i16Array, genTypeID.i16Array)
-
-      fb += LocalGet(dest) // dest
-      fb ++= List(LocalGet(str1), ArrayLen) // dest_offset
-      fb += LocalGet(str2) // src
-      fb += I32Const(0) // src_offset
-      fb ++= List(LocalGet(str2), ArrayLen) //size
-      fb += ArrayCopy(genTypeID.i16Array, genTypeID.i16Array)
-
-      fb += LocalGet(dest)
-    } else {
-      fb += LocalGet(str1)
-      fb += LocalGet(str2)
-      fb += Call(genFunctionID.stringBuiltins.concat)
-    }
+    val dest = fb.addLocal("result", stringType)
+    fb += LocalGet(str1)
+    fb += ArrayLen
+    fb += LocalGet(str2)
+    fb += ArrayLen
+    fb += I32Add
+    fb += ArrayNewDefault(genTypeID.i16Array)
+    fb += LocalSet(dest)
+
+    fb += LocalGet(dest) // dest
+    fb += I32Const(0) // dest_offset
+    fb += LocalGet(str1) // src
+    fb += I32Const(0) // src_offset
+    fb ++= List(LocalGet(str1), ArrayLen) //size
+    fb += ArrayCopy(genTypeID.i16Array, genTypeID.i16Array)
+
+    fb += LocalGet(dest) // dest
+    fb ++= List(LocalGet(str1), ArrayLen) // dest_offset
+    fb += LocalGet(str2) // src
+    fb += I32Const(0) // src_offset
+    fb ++= List(LocalGet(str2), ArrayLen) //size
+    fb += ArrayCopy(genTypeID.i16Array, genTypeID.i16Array)
+
+    fb += LocalGet(dest)
 
     fb.buildAndAddToModule()
   }
 
   private def genStringEquals()(implicit ctx: WasmContext): Unit = {
+    assert(targetPureWasm, "stringEquals should be generated only for Wasm only target.")
     val fb = newFunctionBuilder(genFunctionID.string.stringEquals)
     val str1 = fb.addParam("str1", nullableStringType)
     val str2 = fb.addParam("str2", nullableStringType)
     fb.setResultType(Int32)
 
-    if (targetPureWasm) {
-      val len1 = fb.addLocal("len1", Int32)
-      val len2 = fb.addLocal("len2", Int32)
-      val iLocal = fb.addLocal("i", Int32)
-
-      // Check if both arrays are null
+    val len1 = fb.addLocal("len1", Int32)
+    val len2 = fb.addLocal("len2", Int32)
+    val iLocal = fb.addLocal("i", Int32)
+
+    // Check if both arrays are null
+    fb += LocalGet(str1)
+    fb += RefIsNull
+    fb += LocalGet(str2)
+    fb += RefIsNull
+    fb += I32And
+    fb.ifThen() {
+      fb += I32Const(1)
+      fb += Return
+    }
+
+    // Check if one of the arrays is null
+    fb += LocalGet(str1)
+    fb += RefIsNull
+    fb += LocalGet(str2)
+    fb += RefIsNull
+    fb += I32Or
+    fb.ifThen() {
+      fb += I32Const(0)
+      fb += Return
+    }
+
+    // length
+    fb += LocalGet(str1)
+    fb += ArrayLen
+    fb += LocalTee(len1)
+    fb += LocalGet(str2)
+    fb += ArrayLen
+    fb += LocalTee(len2)
+
+    // compare length
+    fb += I32Ne
+    fb.ifThen() {
+      fb += I32Const(0)
+      fb += Return
+    }
+
+    // compare elements
+    fb += I32Const(0)
+    fb += LocalSet(iLocal)
+    fb.whileLoop() {
+      fb += LocalGet(iLocal)
+      fb += LocalGet(len1)
+      fb += I32Ne
+    } {
       fb += LocalGet(str1)
-      fb += RefIsNull
+      fb += LocalGet(iLocal)
+      fb += ArrayGetU(genTypeID.i16Array)
+
       fb += LocalGet(str2)
-      fb += RefIsNull
-      fb += I32And
-      fb.ifThen() {
-        fb += I32Const(1)
-        fb += Return
-      }
-
-      // Check if one of the arrays is null
-      fb += LocalGet(str1)
-      fb += RefIsNull
-      fb += LocalGet(str2)
-      fb += RefIsNull
-      fb += I32Or
-      fb.ifThen() {
-        fb += I32Const(0)
-        fb += Return
-      }
-
-      // length
-      fb += LocalGet(str1)
-      fb += ArrayLen
-      fb += LocalTee(len1)
-      fb += LocalGet(str2)
-      fb += ArrayLen
-      fb += LocalTee(len2)
-
-      // compare length
+      fb += LocalGet(iLocal)
+      fb += ArrayGetU(genTypeID.i16Array)
+
       fb += I32Ne
       fb.ifThen() {
         fb += I32Const(0)
         fb += Return
       }
 
-      // compare elements
-      fb += I32Const(0)
+      // i := i + 1
+      fb += LocalGet(iLocal)
+      fb += I32Const(1)
+      fb += I32Add
       fb += LocalSet(iLocal)
-      fb.whileLoop() {
-        fb += LocalGet(iLocal)
-        fb += LocalGet(len1)
-        fb += I32Ne
-      } {
-        fb += LocalGet(str1)
-        fb += LocalGet(iLocal)
-        fb += ArrayGetU(genTypeID.i16Array)
-
-        fb += LocalGet(str2)
-        fb += LocalGet(iLocal)
-        fb += ArrayGetU(genTypeID.i16Array)
-
-        fb += I32Ne
-        fb.ifThen() {
-          fb += I32Const(0)
-          fb += Return
-        }
-
-        // i := i + 1
-        fb += LocalGet(iLocal)
-        fb += I32Const(1)
-        fb += I32Add
-        fb += LocalSet(iLocal)
-      }
-      fb += I32Const(1)
-
-    } else {
-      fb += LocalGet(str1)
-      fb += LocalGet(str2)
-      fb += Call(genFunctionID.stringBuiltins.equals)
-    }
+    }
+    fb += I32Const(1)
 
     fb.buildAndAddToModule()
   }
@@ -5063,4 +4881,9 @@
     fb += LocalGet(instanceLocal)
   }
 
+  private def genStringConcat(fb: FunctionBuilder): Unit = {
+    if (targetPureWasm) fb += Call(genFunctionID.string.stringConcat)
+    else fb += Call(genFunctionID.stringBuiltins.concat)
+  }
+
 }