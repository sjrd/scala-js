/*
 * Scala.js (https://www.scala-js.org/)
 *
 * Copyright EPFL.
 *
 * Licensed under Apache License 2.0
 * (https://www.apache.org/licenses/LICENSE-2.0).
 *
 * See the NOTICE file distributed with this work for
 * additional information regarding copyright ownership.
 */

package org.scalajs.linker.standard

import org.scalajs.linker.interface._

/** Core specification for the Scala.js code. */
final class CoreSpec private (
    /** Scala.js semantics. */
    val semantics: Semantics,
    /** Module kind. */
    val moduleKind: ModuleKind,
    /** ECMAScript features to use. */
    val esFeatures: ESFeatures,
    /** Wasm features to use. */
    val wasmFeatures: WasmFeatures,
    /** Whether we are compiling to WebAssembly. */
    val targetIsWebAssembly: Boolean
) {
  import CoreSpec._

  private def this() = {
    this(
      semantics = Semantics.Defaults,
      moduleKind = ModuleKind.NoModule,
      esFeatures = ESFeatures.Defaults,
      wasmFeatures = WasmFeatures.Defaults,
      targetIsWebAssembly = false
    )
  }

  def withSemantics(semantics: Semantics): CoreSpec =
    copy(semantics = semantics)

  def withSemantics(f: Semantics => Semantics): CoreSpec =
    copy(semantics = f(semantics))

  def withModuleKind(moduleKind: ModuleKind): CoreSpec =
    copy(moduleKind = moduleKind)

  def withESFeatures(esFeatures: ESFeatures): CoreSpec =
    copy(esFeatures = esFeatures)

  def withESFeatures(f: ESFeatures => ESFeatures): CoreSpec =
    copy(esFeatures = f(esFeatures))

  def withWasmFeatures(wasmFeatures: WasmFeatures): CoreSpec =
    copy(wasmFeatures = wasmFeatures)

  def withWasmFeatures(f: WasmFeatures => WasmFeatures): CoreSpec =
    copy(wasmFeatures = f(wasmFeatures))

  def withTargetIsWebAssembly(targetIsWebAssembly: Boolean): CoreSpec =
    copy(targetIsWebAssembly = targetIsWebAssembly)

  override def equals(that: Any): Boolean = that match {
    case that: CoreSpec =>
      this.semantics == that.semantics &&
      this.moduleKind == that.moduleKind &&
      this.esFeatures == that.esFeatures &&
      this.wasmFeatures == that.wasmFeatures &&
      this.targetIsWebAssembly == that.targetIsWebAssembly
    case _ =>
      false
  }

  override def hashCode(): Int = {
    import scala.util.hashing.MurmurHash3._
    var acc = HashSeed
    acc = mix(acc, semantics.##)
    acc = mix(acc, moduleKind.##)
    acc = mix(acc, esFeatures.##)
    acc = mix(acc, wasmFeatures.##)
    acc = mixLast(acc, targetIsWebAssembly.##)
    finalizeHash(acc, 4)
  }

  override def toString(): String = {
    s"""CoreSpec(
       |  semantics  = $semantics,
       |  moduleKind = $moduleKind,
       |  esFeatures = $esFeatures,
       |  wasmFeatures = $wasmFeatures,
       |  targetIsWebAssembly = $targetIsWebAssembly
       |)""".stripMargin
  }

  private def copy(
      semantics: Semantics = semantics,
      moduleKind: ModuleKind = moduleKind,
      esFeatures: ESFeatures = esFeatures,
      wasmFeatures: WasmFeatures = wasmFeatures,
      targetIsWebAssembly: Boolean = targetIsWebAssembly
  ): CoreSpec = {
    new CoreSpec(
      semantics,
      moduleKind,
      esFeatures,
      wasmFeatures,
      targetIsWebAssembly
    )
  }
<<<<<<< HEAD

  private[linker] lazy val linkTimeProperties = new LinkTimeProperties(
      semantics, esFeatures, wasmFeatures, targetIsWebAssembly)
=======
>>>>>>> 008c33ae
}

private[linker] object CoreSpec {
  private val HashSeed =
    scala.util.hashing.MurmurHash3.stringHash(classOf[CoreSpec].getName)

  val Defaults: CoreSpec = new CoreSpec()

  private[linker] def fromStandardConfig(config: StandardConfig): CoreSpec = {
    new CoreSpec(
      config.semantics,
      config.moduleKind,
      config.esFeatures,
      config.wasmFeatures,
      config.experimentalUseWebAssembly
    )
  }
}<|MERGE_RESOLUTION|>--- conflicted
+++ resolved
@@ -110,12 +110,6 @@
       targetIsWebAssembly
     )
   }
-<<<<<<< HEAD
-
-  private[linker] lazy val linkTimeProperties = new LinkTimeProperties(
-      semantics, esFeatures, wasmFeatures, targetIsWebAssembly)
-=======
->>>>>>> 008c33ae
 }
 
 private[linker] object CoreSpec {
