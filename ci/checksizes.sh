#!/bin/sh

BASEDIR="`dirname $0`/.."

FULLVER="$1"

case $FULLVER in
  2.11.12)
    VER=2.11
    ;;
  2.12.6)
    VER=2.12
    ;;
  2.13.0-M5)
    VER=2.13.0-M5
    ;;
  2.11.0|2.11.1|2.11.2|2.11.4|2.11.5|2.11.6|2.11.7|2.11.8|2.11.11|2.12.1|2.12.2|2.12.3|2.12.4|2.12.5)
    echo "Ignoring checksizes for Scala $FULLVER"
    exit 0
    ;;
esac

REVERSI_PREOPT="$BASEDIR/examples/reversi/target/scala-$VER/reversi-fastopt.js"
REVERSI_OPT="$BASEDIR/examples/reversi/target/scala-$VER/reversi-opt.js"

REVERSI_PREOPT_SIZE=$(stat '-c%s' "$REVERSI_PREOPT")
REVERSI_OPT_SIZE=$(stat '-c%s' "$REVERSI_OPT")

gzip -c "$REVERSI_PREOPT" > "$REVERSI_PREOPT.gz"
gzip -c "$REVERSI_OPT" > "$REVERSI_OPT.gz"

REVERSI_PREOPT_GZ_SIZE=$(stat '-c%s' "$REVERSI_PREOPT.gz")
REVERSI_OPT_GZ_SIZE=$(stat '-c%s' "$REVERSI_OPT.gz")

case $FULLVER in
  2.11.12)
    REVERSI_PREOPT_EXPECTEDSIZE=510000
    REVERSI_OPT_EXPECTEDSIZE=116000
    REVERSI_PREOPT_GZ_EXPECTEDSIZE=69000
    REVERSI_OPT_GZ_EXPECTEDSIZE=30000
    ;;
  2.12.6)
    REVERSI_PREOPT_EXPECTEDSIZE=594000
    REVERSI_OPT_EXPECTEDSIZE=135000
    REVERSI_PREOPT_GZ_EXPECTEDSIZE=71000
    REVERSI_OPT_GZ_EXPECTEDSIZE=30000
    ;;
<<<<<<< HEAD
  2.13.0-M3)
    REVERSI_PREOPT_EXPECTEDSIZE=606000
    REVERSI_OPT_EXPECTEDSIZE=138000
    REVERSI_PREOPT_GZ_EXPECTEDSIZE=74000
    REVERSI_OPT_GZ_EXPECTEDSIZE=32000
    ;;
  2.13.0-M4)
    REVERSI_PREOPT_EXPECTEDSIZE=560000
    REVERSI_OPT_EXPECTEDSIZE=128000
    REVERSI_PREOPT_GZ_EXPECTEDSIZE=75000
    REVERSI_OPT_GZ_EXPECTEDSIZE=33000
    ;;
=======
>>>>>>> 7227f0a2
  2.13.0-M5)
    REVERSI_PREOPT_EXPECTEDSIZE=597000
    REVERSI_OPT_EXPECTEDSIZE=137000
    REVERSI_PREOPT_GZ_EXPECTEDSIZE=80000
    REVERSI_OPT_GZ_EXPECTEDSIZE=35000
    ;;
esac

echo "Checksizes: Scala version: $FULLVER"
echo "Reversi preopt size = $REVERSI_PREOPT_SIZE (expected $REVERSI_PREOPT_EXPECTEDSIZE)"
echo "Reversi opt size = $REVERSI_OPT_SIZE (expected $REVERSI_OPT_EXPECTEDSIZE)"
echo "Reversi preopt gzip size = $REVERSI_PREOPT_GZ_SIZE (expected $REVERSI_PREOPT_GZ_EXPECTEDSIZE)"
echo "Reversi opt gzip size = $REVERSI_OPT_GZ_SIZE (expected $REVERSI_OPT_GZ_EXPECTEDSIZE)"

[ "$REVERSI_PREOPT_SIZE" -le "$REVERSI_PREOPT_EXPECTEDSIZE" ] && \
  [ "$REVERSI_OPT_SIZE" -le "$REVERSI_OPT_EXPECTEDSIZE" ] && \
  [ "$REVERSI_PREOPT_GZ_SIZE" -le "$REVERSI_PREOPT_GZ_EXPECTEDSIZE" ] && \
  [ "$REVERSI_OPT_GZ_SIZE" -le "$REVERSI_OPT_GZ_EXPECTEDSIZE" ]<|MERGE_RESOLUTION|>--- conflicted
+++ resolved
@@ -45,21 +45,6 @@
     REVERSI_PREOPT_GZ_EXPECTEDSIZE=71000
     REVERSI_OPT_GZ_EXPECTEDSIZE=30000
     ;;
-<<<<<<< HEAD
-  2.13.0-M3)
-    REVERSI_PREOPT_EXPECTEDSIZE=606000
-    REVERSI_OPT_EXPECTEDSIZE=138000
-    REVERSI_PREOPT_GZ_EXPECTEDSIZE=74000
-    REVERSI_OPT_GZ_EXPECTEDSIZE=32000
-    ;;
-  2.13.0-M4)
-    REVERSI_PREOPT_EXPECTEDSIZE=560000
-    REVERSI_OPT_EXPECTEDSIZE=128000
-    REVERSI_PREOPT_GZ_EXPECTEDSIZE=75000
-    REVERSI_OPT_GZ_EXPECTEDSIZE=33000
-    ;;
-=======
->>>>>>> 7227f0a2
   2.13.0-M5)
     REVERSI_PREOPT_EXPECTEDSIZE=597000
     REVERSI_OPT_EXPECTEDSIZE=137000
