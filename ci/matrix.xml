<?xml version="1.0" encoding="UTF-8" ?>
<!DOCTYPE ci [
  <!ELEMENT ci (task*,matrix*)>
  <!ELEMENT task (#PCDATA)>
  <!ATTLIST task id ID #REQUIRED>
  <!ELEMENT matrix (run*)>
  <!ATTLIST matrix id ID #REQUIRED>
  <!ELEMENT run (v*)>
  <!ATTLIST run matrix IDREF #IMPLIED>
  <!ATTLIST run task IDREF #IMPLIED>
  <!ELEMENT v (#PCDATA)>
  <!ATTLIST v n CDATA #REQUIRED>
]>
<ci>

  <task id="main"><![CDATA[
    setJavaVersion $java
    npm install &&
    sbtretry ++$scala helloworld/run &&
    sbtretry 'set scalaJSStage in Global := FullOptStage' \
        ++$scala helloworld/run \
        helloworld/clean &&
    sbtretry 'set scalaJSLinkerConfig in helloworld ~= (_.withOptimizer(false))' \
        ++$scala helloworld/run \
        helloworld/clean &&
    sbtretry 'set scalaJSLinkerConfig in helloworld ~= (_.withSemantics(_.withAsInstanceOfs(CheckedBehavior.Unchecked)))' \
        ++$scala helloworld/run \
        helloworld/clean &&
    sbtretry ++$scala \
        'set scalaJSLinkerConfig in helloworld ~= (_.withModuleKind(ModuleKind.CommonJSModule))' \
        helloworld/run \
        helloworld/clean &&
    sbtretry ++$scala testingExample/testHtml &&
    sbtretry 'set scalaJSStage in Global := FullOptStage' \
        ++$scala testingExample/testHtml \
        testingExample/clean &&
    sbtretry ++$scala library/test &&
    sbtretry ++$scala testSuiteJVM/test testSuiteJVM/clean &&
    sbtretry ++$scala testSuite/test &&
    sbtretry ++$scala testSuiteEx/test &&
    sbtretry 'set scalaJSStage in Global := FullOptStage' \
        ++$scala testSuiteEx/test &&
    sbtretry ++$scala testSuite/test:doc compiler/test reversi/fastOptJS reversi/fullOptJS &&
    sbtretry ++$scala compiler/compile:doc library/compile:doc \
        testInterface/compile:doc &&
    sbtretry ++$scala partest/fetchScalaSource &&
    sbtretry ++$scala library/mimaReportBinaryIssues testInterface/mimaReportBinaryIssues &&
    sh ci/checksizes.sh $scala &&
    sh ci/check-partest-coverage.sh $scala
  ]]></task>

  <task id="test-suite-ecma-script5"><![CDATA[
    setJavaVersion $java
    npm install &&
    sbtretry ++$scala jUnitTestOutputsJVM/test jUnitTestOutputsJS/test \
        'set scalaJSStage in Global := FullOptStage' jUnitTestOutputsJS/test &&
    sbtretry ++$scala $testSuite/test &&
    sbtretry 'set scalaJSStage in Global := FullOptStage' \
        ++$scala $testSuite/test \
        $testSuite/clean &&
    sbtretry 'set scalaJSLinkerConfig in $testSuite ~= (_.withOptimizer(false))' \
        ++$scala $testSuite/test \
        $testSuite/clean &&
    sbtretry 'set scalaJSLinkerConfig in $testSuite ~= makeCompliant' \
        ++$scala $testSuite/test &&
    sbtretry 'set scalaJSLinkerConfig in $testSuite ~= makeCompliant' \
        'set scalaJSStage in Global := FullOptStage' \
        ++$scala $testSuite/test \
        $testSuite/clean &&
    sbtretry 'set scalaJSLinkerConfig in $testSuite ~= makeCompliant' \
        'set scalaJSLinkerConfig in $testSuite ~= (_.withOptimizer(false))' \
        ++$scala $testSuite/test \
        $testSuite/clean &&
    sbtretry 'set scalacOptions in $testSuite += "-Xexperimental"' \
        ++$scala $testSuite/test &&
    sbtretry 'set scalacOptions in $testSuite += "-Xexperimental"' \
        'set scalaJSStage in Global := FullOptStage' \
        ++$scala $testSuite/test &&
    sbtretry 'set scalaJSLinkerConfig in $testSuite ~= (_.withModuleKind(ModuleKind.CommonJSModule))' \
        ++$scala $testSuite/test &&
    sbtretry 'set scalaJSLinkerConfig in $testSuite ~= (_.withModuleKind(ModuleKind.CommonJSModule))' \
        'set scalaJSStage in Global := FullOptStage' \
        ++$scala $testSuite/test
  ]]></task>

  <task id="test-suite-ecma-script6"><![CDATA[
    setJavaVersion $java
    npm install &&
    sbtretry 'set scalaJSLinkerConfig in $testSuite ~= (_.withOutputMode(OutputMode.ECMAScript6))' \
        'set jsEnv in $testSuite := new org.scalajs.jsenv.nodejs.NodeJSEnv(org.scalajs.jsenv.nodejs.NodeJSEnv.Config().withSourceMap(false))' \
        ++$scala $testSuite/test \
        $testSuite/clean &&
    sbtretry 'set scalaJSLinkerConfig in $testSuite ~= (_.withOutputMode(OutputMode.ECMAScript6))' \
        'set jsEnv in $testSuite := new org.scalajs.jsenv.nodejs.NodeJSEnv(org.scalajs.jsenv.nodejs.NodeJSEnv.Config().withSourceMap(false))' \
        'set scalaJSLinkerConfig in $testSuite ~= (_.withOptimizer(false))' \
        ++$scala $testSuite/test \
        $testSuite/clean &&
    sbtretry 'set scalaJSLinkerConfig in $testSuite ~= (_.withOutputMode(OutputMode.ECMAScript6))' \
        'set jsEnv in $testSuite := new org.scalajs.jsenv.nodejs.NodeJSEnv(org.scalajs.jsenv.nodejs.NodeJSEnv.Config().withSourceMap(false))' \
        'set scalaJSLinkerConfig in $testSuite ~= makeCompliant' \
        ++$scala $testSuite/test \
        $testSuite/clean &&
    sbtretry 'set scalaJSLinkerConfig in $testSuite ~= (_.withOutputMode(OutputMode.ECMAScript6))' \
        'set jsEnv in $testSuite := new org.scalajs.jsenv.nodejs.NodeJSEnv(org.scalajs.jsenv.nodejs.NodeJSEnv.Config().withSourceMap(false))' \
        'set scalaJSLinkerConfig in $testSuite ~= makeCompliant' \
        'set scalaJSLinkerConfig in $testSuite ~= (_.withOptimizer(false))' \
        ++$scala $testSuite/test \
        $testSuite/clean &&
    sbtretry 'set scalaJSLinkerConfig in $testSuite ~= (_.withOutputMode(OutputMode.ECMAScript6))' \
        'set jsEnv in $testSuite := new org.scalajs.jsenv.nodejs.NodeJSEnv(org.scalajs.jsenv.nodejs.NodeJSEnv.Config().withSourceMap(false))' \
        'set scalaJSStage in Global := FullOptStage' \
        ++$scala $testSuite/test \
        $testSuite/clean &&
    sbtretry 'set scalaJSLinkerConfig in $testSuite ~= (_.withOutputMode(OutputMode.ECMAScript6))' \
        'set jsEnv in $testSuite := new org.scalajs.jsenv.nodejs.NodeJSEnv(org.scalajs.jsenv.nodejs.NodeJSEnv.Config().withSourceMap(false))' \
        'set scalaJSStage in Global := FullOptStage' \
        'set scalaJSLinkerConfig in $testSuite ~= (_.withOptimizer(false))' \
        ++$scala $testSuite/test \
        $testSuite/clean &&
    sbtretry 'set scalaJSLinkerConfig in $testSuite ~= (_.withOutputMode(OutputMode.ECMAScript6))' \
        'set jsEnv in $testSuite := new org.scalajs.jsenv.nodejs.NodeJSEnv(org.scalajs.jsenv.nodejs.NodeJSEnv.Config().withSourceMap(false))' \
        'set scalaJSLinkerConfig in $testSuite ~= (_.withModuleKind(ModuleKind.CommonJSModule))' \
        ++$scala $testSuite/test &&
    sbtretry 'set scalaJSLinkerConfig in $testSuite ~= (_.withOutputMode(OutputMode.ECMAScript6))' \
        'set jsEnv in $testSuite := new org.scalajs.jsenv.nodejs.NodeJSEnv(org.scalajs.jsenv.nodejs.NodeJSEnv.Config().withSourceMap(false))' \
        'set scalaJSLinkerConfig in $testSuite ~= (_.withModuleKind(ModuleKind.CommonJSModule))' \
        'set scalaJSStage in Global := FullOptStage' \
        ++$scala $testSuite/test
  ]]></task>

  <task id="bootstrap"><![CDATA[
    setJavaVersion $java
    npm install &&
    sbt ++$scala irJS/test toolsJS/test &&
    sbt 'set scalaJSStage in Global := FullOptStage' \
        ++$scala irJS/test toolsJS/test &&
    sbt ++$scala testSuite/test:fastOptJS &&
    sbt ++$scala toolsJS/bootstrapTest &&
    sbt ++$scala testSuite/test:fullOptJS &&
    sbt 'set scalaJSStage in Global := FullOptStage' \
        ++$scala toolsJS/bootstrapTest
  ]]></task>

  <task id="tools-cli-stubs"><![CDATA[
    setJavaVersion $java
    npm install &&
    sbt ++$scala tools/package ir/test tools/test cli/package cli/assembly \
        stubs/package nodeJSEnv/test testAdapter/test \
        ir/mimaReportBinaryIssues tools/mimaReportBinaryIssues \
        jsEnvs/mimaReportBinaryIssues jsEnvsTestKit/mimaReportBinaryIssues \
        nodeJSEnv/mimaReportBinaryIssues \
        testAdapter/mimaReportBinaryIssues \
        stubs/mimaReportBinaryIssues cli/mimaReportBinaryIssues \
        irJS/mimaReportBinaryIssues toolsJS/mimaReportBinaryIssues &&
    sbt ++$scala ir/compile:doc tools/compile:doc jsEnvs/compile:doc \
        jsEnvsTestKit/compile:doc nodeJSEnv/compile:doc \
        testAdapter/compile:doc stubs/compile:doc
  ]]></task>

  <task id="tools-cli-stubs-sbtplugin"><![CDATA[
    setJavaVersion $java
    npm install &&
    sbt ++$scala tools/package ir/test tools/test cli/package cli/assembly \
        stubs/package nodeJSEnv/test testAdapter/test \
        sbtPlugin/package \
        ir/mimaReportBinaryIssues tools/mimaReportBinaryIssues \
        jsEnvs/mimaReportBinaryIssues jsEnvsTestKit/mimaReportBinaryIssues \
        nodeJSEnv/mimaReportBinaryIssues \
        testAdapter/mimaReportBinaryIssues \
        stubs/mimaReportBinaryIssues cli/mimaReportBinaryIssues \
        sbtPlugin/mimaReportBinaryIssues \
        irJS/mimaReportBinaryIssues toolsJS/mimaReportBinaryIssues &&
    sbt ++$scala library/scalastyle javalanglib/scalastyle javalib/scalastyle \
        ir/scalastyle compiler/scalastyle \
        compiler/test:scalastyle tools/scalastyle tools/test:scalastyle \
        jsEnvs/scalastyle jsEnvsTestKit/scalastyle nodeJSEnv/scalastyle \
        nodeJSEnv/test:scalastyle testAdapter/scalastyle \
        sbtPlugin/scalastyle testInterface/scalastyle \
        testSuite/scalastyle testSuite/test:scalastyle \
        testSuiteJVM/test:scalastyle \
        testSuiteEx/test:scalastyle helloworld/scalastyle \
        reversi/scalastyle testingExample/scalastyle \
        testingExample/test:scalastyle \
        jUnitPlugin/scalastyle jUnitRuntime/scalastyle \
        jUnitTestOutputsJVM/scalastyle jUnitTestOutputsJVM/test:scalastyle \
        jUnitTestOutputsJS/scalastyle jUnitTestOutputsJS/test:scalastyle &&
    sbt ++$scala ir/compile:doc tools/compile:doc jsEnvs/compile:doc \
        jsEnvsTestKit/compile:doc nodeJSEnv/compile:doc \
        testAdapter/compile:doc stubs/compile:doc \
        sbtPlugin/compile:doc
  ]]></task>

  <task id="partestc"><![CDATA[
    setJavaVersion $java
    npm install &&
    sbt ++$scala partest/compile
  ]]></task>

  <task id="sbtplugin-test"><![CDATA[
    setJavaVersion 1.8
    SBT_VER_OVERRIDE=$sbt_version_override
    # Publish Scala.js artifacts locally
    # Then go into standalone project and test
<<<<<<< HEAD
    npm install &&
    sbt ++2.11.11 compiler/publishLocal library/publishLocal \
=======
    sbt ++2.11.12 compiler/publishLocal library/publishLocal javalibEx/publishLocal \
>>>>>>> 5031a80c
                  testInterface/publishLocal stubs/publishLocal \
                  jUnitPlugin/publishLocal jUnitRuntime/publishLocal &&
    sbt ++$toolsscala ${SBT_VER_OVERRIDE:+^^$SBT_VER_OVERRIDE} \
        ir/publishLocal tools/publishLocal jsEnvs/publishLocal \
        nodeJSEnv/publishLocal testAdapter/publishLocal \
        sbtPlugin/publishLocal &&
    cd sbt-plugin-test &&
    setJavaVersion $java &&
    if [ -n "$SBT_VER_OVERRIDE" ]; then echo "sbt.version=$SBT_VER_OVERRIDE" > ./project/build.properties; fi &&
    sbt noDOM/run \
        noDOM/testHtml multiTestJS/testHtml \
        test \
        noDOM/clean noDOM/concurrentUseOfLinkerTest \
        multiTestJS/test:testScalaJSSourceMapAttribute &&
    sbt 'set scalaJSStage in Global := FullOptStage' \
        noDOM/testHtml multiTestJS/testHtml
  ]]></task>

  <task id="partest-noopt"><![CDATA[
    setJavaVersion $java
    npm install &&
    sbt ++$scala package "partestSuite/testOnly -- --showDiff"
  ]]></task>

  <task id="partest-fastopt"><![CDATA[
    setJavaVersion $java
    npm install &&
    sbt ++$scala package "partestSuite/testOnly -- --fastOpt --showDiff"
  ]]></task>

  <task id="partest-fullopt"><![CDATA[
    setJavaVersion $java
    npm install &&
    sbt ++$scala package "partestSuite/testOnly -- --fullOpt --showDiff"
  ]]></task>

  <matrix id="pr">
    <!-- Main test tasks, on all JDKs -->
    <run task="main">
      <v n="scala">2.10.2</v>
      <v n="java">1.6</v>
    </run>
    <run task="main">
      <v n="scala">2.10.2</v>
      <v n="java">1.7</v>
    </run>
    <run task="main">
      <v n="scala">2.10.2</v>
      <v n="java">1.8</v>
    </run>
    <run task="main">
      <v n="scala">2.11.12</v>
      <v n="java">1.6</v>
    </run>
    <run task="main">
      <v n="scala">2.11.12</v>
      <v n="java">1.7</v>
    </run>
    <run task="main">
      <v n="scala">2.11.12</v>
      <v n="java">1.8</v>
    </run>
    <run task="main">
      <v n="scala">2.12.4</v>
      <v n="java">1.8</v>
    </run>
    <run task="main">
      <v n="scala">2.13.0-M2</v>
      <v n="java">1.8</v>
    </run>

    <!-- Test suite on ECMAScript5 tasks, only on JDK8 -->
    <run task="test-suite-ecma-script5">
      <v n="scala">2.10.2</v>
      <v n="java">1.8</v>
      <v n="testSuite">testSuite</v>
    </run>
    <run task="test-suite-ecma-script5">
      <v n="scala">2.11.12</v>
      <v n="java">1.8</v>
      <v n="testSuite">testSuite</v>
    </run>
    <run task="test-suite-ecma-script5">
      <v n="scala">2.12.4</v>
      <v n="java">1.8</v>
      <v n="testSuite">testSuite</v>
    </run>
    <run task="test-suite-ecma-script5">
      <v n="scala">2.13.0-M2</v>
      <v n="java">1.8</v>
      <v n="testSuite">testSuite</v>
    </run>

    <!-- scala/scala test suite on ECMAScript5 tasks, only on JDK8 -->
    <run task="test-suite-ecma-script5">
      <v n="scala">2.11.12</v>
      <v n="java">1.8</v>
      <v n="testSuite">scalaTestSuite</v>
    </run>
    <run task="test-suite-ecma-script5">
      <v n="scala">2.12.4</v>
      <v n="java">1.8</v>
      <v n="testSuite">scalaTestSuite</v>
    </run>
    <run task="test-suite-ecma-script5">
      <v n="scala">2.13.0-M2</v>
      <v n="java">1.8</v>
      <v n="testSuite">scalaTestSuite</v>
    </run>

    <!-- Test suite on ECMAScript6 tasks, only on JDK8 -->
    <run task="test-suite-ecma-script6">
      <v n="scala">2.10.2</v>
      <v n="java">1.8</v>
      <v n="testSuite">testSuite</v>
    </run>
    <run task="test-suite-ecma-script6">
      <v n="scala">2.11.12</v>
      <v n="java">1.8</v>
      <v n="testSuite">testSuite</v>
    </run>
    <run task="test-suite-ecma-script6">
      <v n="scala">2.12.4</v>
      <v n="java">1.8</v>
      <v n="testSuite">testSuite</v>
    </run>
    <run task="test-suite-ecma-script6">
      <v n="scala">2.13.0-M2</v>
      <v n="java">1.8</v>
      <v n="testSuite">testSuite</v>
    </run>

    <!-- scala/scala test suite on ECMAScript6 tasks, only on JDK8 -->
    <run task="test-suite-ecma-script6">
      <v n="scala">2.11.12</v>
      <v n="java">1.8</v>
      <v n="testSuite">scalaTestSuite</v>
    </run>
    <run task="test-suite-ecma-script6">
      <v n="scala">2.12.4</v>
      <v n="java">1.8</v>
      <v n="testSuite">scalaTestSuite</v>
    </run>
    <run task="test-suite-ecma-script6">
      <v n="scala">2.13.0-M2</v>
      <v n="java">1.8</v>
      <v n="testSuite">scalaTestSuite</v>
    </run>

    <!-- Bootstrap test tasks, only on JDK8 -->
    <run task="bootstrap">
      <v n="scala">2.10.2</v>
      <v n="java">1.8</v>
    </run>
    <run task="bootstrap">
      <v n="scala">2.11.12</v>
      <v n="java">1.8</v>
    </run>
    <run task="bootstrap">
      <v n="scala">2.12.4</v>
      <v n="java">1.8</v>
    </run>
    <run task="bootstrap">
      <v n="scala">2.13.0-M2</v>
      <v n="java">1.8</v>
    </run>

    <!-- Tools / CLI / Stubs / sbtPlugin test tasks, on all JDKs -->
    <run task="tools-cli-stubs-sbtplugin">
      <v n="scala">2.10.7</v>
      <v n="java">1.6</v>
    </run>
    <run task="tools-cli-stubs-sbtplugin">
      <v n="scala">2.10.7</v>
      <v n="java">1.7</v>
    </run>
    <run task="tools-cli-stubs-sbtplugin">
      <v n="scala">2.10.7</v>
      <v n="java">1.8</v>
    </run>
    <!-- Tools do not compile on JDK6, Scala 2.11.x (see #1235) -->
    <run task="tools-cli-stubs">
      <v n="scala">2.11.12</v>
      <v n="java">1.7</v>
    </run>
    <run task="tools-cli-stubs">
      <v n="scala">2.11.12</v>
      <v n="java">1.8</v>
    </run>
    <run task="tools-cli-stubs">
      <v n="scala">2.12.4</v>
      <v n="java">1.8</v>
    </run>

    <!-- Partest compilation test tasks -->
    <run task="partestc">
      <v n="scala">2.11.0</v>
      <v n="java">1.7</v>
    </run>

    <!-- Partest fastOpt -->
    <run task="partest-fastopt">
      <v n="scala">2.11.12</v>
      <v n="java">1.7</v>
    </run>
    <run task="partest-fastopt">
      <v n="scala">2.12.4</v>
      <v n="java">1.8</v>
    </run>
    <run task="partest-fastopt">
      <v n="scala">2.13.0-M2</v>
      <v n="java">1.8</v>
    </run>

    <!-- The PhantomJS tests require Java 7 for jetty. -->
    <run task="sbtplugin-test">
      <v n="java">1.7</v>
      <v n="toolsscala">2.10.7</v>
      <v n="sbt_version_override"></v>
    </run>
    <run task="sbtplugin-test">
      <v n="java">1.8</v>
      <v n="toolsscala">2.12.4</v>
      <v n="sbt_version_override">1.0.0</v>
    </run>
  </matrix>

  <matrix id="nightly">
    <run matrix="pr" />

    <!-- Main test tasks (all remaining Scala versions, only on JDK8) -->
    <run task="main">
      <v n="scala">2.10.3</v>
      <v n="java">1.8</v>
    </run>
    <run task="main">
      <v n="scala">2.10.4</v>
      <v n="java">1.8</v>
    </run>
    <run task="main">
      <v n="scala">2.10.5</v>
      <v n="java">1.8</v>
    </run>
    <run task="main">
      <v n="scala">2.10.6</v>
      <v n="java">1.8</v>
    </run>
    <run task="main">
      <v n="scala">2.10.7</v>
      <v n="java">1.8</v>
    </run>
    <run task="main">
      <v n="scala">2.11.0</v>
      <v n="java">1.8</v>
    </run>
    <run task="main">
      <v n="scala">2.11.1</v>
      <v n="java">1.8</v>
    </run>
    <run task="main">
      <v n="scala">2.11.2</v>
      <v n="java">1.8</v>
    </run>
    <run task="main">
      <v n="scala">2.11.4</v>
      <v n="java">1.8</v>
    </run>
    <run task="main">
      <v n="scala">2.11.5</v>
      <v n="java">1.8</v>
    </run>
    <run task="main">
      <v n="scala">2.11.6</v>
      <v n="java">1.8</v>
    </run>
    <run task="main">
      <v n="scala">2.11.7</v>
      <v n="java">1.8</v>
    </run>
    <run task="main">
      <v n="scala">2.11.8</v>
      <v n="java">1.8</v>
    </run>
    <run task="main">
<<<<<<< HEAD
=======
      <v n="scala">2.11.11</v>
      <v n="java">1.8</v>
    </run>
    <run task="main">
      <v n="scala">2.12.0</v>
      <v n="java">1.8</v>
    </run>
    <run task="main">
>>>>>>> 5031a80c
      <v n="scala">2.12.1</v>
      <v n="java">1.8</v>
    </run>
    <run task="main">
      <v n="scala">2.12.2</v>
      <v n="java">1.8</v>
    </run>
    <run task="main">
      <v n="scala">2.12.3</v>
      <v n="java">1.8</v>
    </run>

    <!-- Test suite on ECMAScript5 tasks on JDK6 and 7 -->
    <run task="test-suite-ecma-script5">
      <v n="scala">2.10.2</v>
      <v n="java">1.6</v>
      <v n="testSuite">testSuite</v>
    </run>
    <run task="test-suite-ecma-script5">
      <v n="scala">2.10.2</v>
      <v n="java">1.7</v>
      <v n="testSuite">testSuite</v>
    </run>
    <run task="test-suite-ecma-script5">
      <v n="scala">2.11.12</v>
      <v n="java">1.6</v>
      <v n="testSuite">testSuite</v>
    </run>
    <run task="test-suite-ecma-script5">
      <v n="scala">2.11.12</v>
      <v n="java">1.7</v>
      <v n="testSuite">testSuite</v>
    </run>

    <!-- Test suite on ECMAScript6 tasks on JDK6 and 7 -->
    <run task="test-suite-ecma-script6">
      <v n="scala">2.10.2</v>
      <v n="java">1.6</v>
      <v n="testSuite">testSuite</v>
    </run>
    <run task="test-suite-ecma-script6">
      <v n="scala">2.10.2</v>
      <v n="java">1.7</v>
      <v n="testSuite">testSuite</v>
    </run>
    <run task="test-suite-ecma-script6">
      <v n="scala">2.11.12</v>
      <v n="java">1.6</v>
      <v n="testSuite">testSuite</v>
    </run>
    <run task="test-suite-ecma-script6">
      <v n="scala">2.11.12</v>
      <v n="java">1.7</v>
      <v n="testSuite">testSuite</v>
    </run>

    <!-- Partest noOpt and fullOpt -->
    <run task="partest-noopt">
      <v n="scala">2.11.12</v>
      <v n="java">1.7</v>
    </run>
    <run task="partest-fullopt">
      <v n="scala">2.11.12</v>
      <v n="java">1.7</v>
    </run>
    <run task="partest-noopt">
      <v n="scala">2.12.4</v>
      <v n="java">1.8</v>
    </run>
    <run task="partest-fullopt">
      <v n="scala">2.12.4</v>
      <v n="java">1.8</v>
    </run>
    <run task="partest-noopt">
      <v n="scala">2.13.0-M2</v>
      <v n="java">1.8</v>
    </run>
    <run task="partest-fullopt">
      <v n="scala">2.13.0-M2</v>
      <v n="java">1.8</v>
    </run>
  </matrix>

  <matrix id="weekly">
    <!-- weekly does not have to run nightly, since they will run at the same time -->

    <run task="partest-noopt">
      <v n="scala">2.11.0</v>
      <v n="java">1.8</v>
    </run>
    <run task="partest-fastopt">
      <v n="scala">2.11.0</v>
      <v n="java">1.8</v>
    </run>
    <run task="partest-fullopt">
      <v n="scala">2.11.0</v>
      <v n="java">1.8</v>
    </run>
    <run task="partest-noopt">
      <v n="scala">2.11.1</v>
      <v n="java">1.8</v>
    </run>
    <run task="partest-fastopt">
      <v n="scala">2.11.1</v>
      <v n="java">1.8</v>
    </run>
    <run task="partest-fullopt">
      <v n="scala">2.11.1</v>
      <v n="java">1.8</v>
    </run>
    <run task="partest-noopt">
      <v n="scala">2.11.2</v>
      <v n="java">1.8</v>
    </run>
    <run task="partest-fastopt">
      <v n="scala">2.11.2</v>
      <v n="java">1.8</v>
    </run>
    <run task="partest-fullopt">
      <v n="scala">2.11.2</v>
      <v n="java">1.8</v>
    </run>
    <!-- Partest does not compile on Scala 2.11.4 (see #1215). -->
    <run task="partest-noopt">
      <v n="scala">2.11.5</v>
      <v n="java">1.8</v>
    </run>
    <run task="partest-fastopt">
      <v n="scala">2.11.5</v>
      <v n="java">1.8</v>
    </run>
    <run task="partest-fullopt">
      <v n="scala">2.11.5</v>
      <v n="java">1.8</v>
    </run>
    <run task="partest-noopt">
      <v n="scala">2.11.6</v>
      <v n="java">1.8</v>
    </run>
    <run task="partest-fastopt">
      <v n="scala">2.11.6</v>
      <v n="java">1.8</v>
    </run>
    <run task="partest-fullopt">
      <v n="scala">2.11.6</v>
      <v n="java">1.8</v>
    </run>
    <run task="partest-noopt">
      <v n="scala">2.11.6</v>
      <v n="java">1.8</v>
    </run>
    <run task="partest-fastopt">
      <v n="scala">2.11.6</v>
      <v n="java">1.8</v>
    </run>
    <run task="partest-fullopt">
      <v n="scala">2.11.6</v>
      <v n="java">1.8</v>
    </run>
    <run task="partest-noopt">
      <v n="scala">2.11.7</v>
      <v n="java">1.8</v>
    </run>
    <run task="partest-fastopt">
      <v n="scala">2.11.7</v>
      <v n="java">1.8</v>
    </run>
    <run task="partest-fullopt">
      <v n="scala">2.11.7</v>
      <v n="java">1.8</v>
    </run>
    <run task="partest-noopt">
      <v n="scala">2.11.8</v>
      <v n="java">1.8</v>
    </run>
    <run task="partest-fastopt">
      <v n="scala">2.11.8</v>
      <v n="java">1.8</v>
    </run>
    <run task="partest-fullopt">
      <v n="scala">2.11.8</v>
      <v n="java">1.8</v>
    </run>
    <run task="partest-noopt">
      <v n="scala">2.11.11</v>
      <v n="java">1.8</v>
    </run>
    <run task="partest-fastopt">
      <v n="scala">2.11.11</v>
      <v n="java">1.8</v>
    </run>
    <run task="partest-fullopt">
      <v n="scala">2.11.11</v>
      <v n="java">1.8</v>
    </run>
    <run task="partest-noopt">
<<<<<<< HEAD
=======
      <v n="scala">2.11.12</v>
      <v n="java">1.8</v>
    </run>
    <run task="partest-fastopt">
      <v n="scala">2.11.12</v>
      <v n="java">1.8</v>
    </run>
    <run task="partest-fullopt">
      <v n="scala">2.11.12</v>
      <v n="java">1.8</v>
    </run>
    <run task="partest-noopt">
      <v n="scala">2.12.0</v>
      <v n="java">1.8</v>
    </run>
    <run task="partest-fastopt">
      <v n="scala">2.12.0</v>
      <v n="java">1.8</v>
    </run>
    <run task="partest-fullopt">
      <v n="scala">2.12.0</v>
      <v n="java">1.8</v>
    </run>
    <run task="partest-noopt">
>>>>>>> 5031a80c
      <v n="scala">2.12.1</v>
      <v n="java">1.8</v>
    </run>
    <run task="partest-fastopt">
      <v n="scala">2.12.1</v>
      <v n="java">1.8</v>
    </run>
    <run task="partest-fullopt">
      <v n="scala">2.12.1</v>
      <v n="java">1.8</v>
    </run>
    <run task="partest-noopt">
      <v n="scala">2.12.2</v>
      <v n="java">1.8</v>
    </run>
    <run task="partest-fastopt">
      <v n="scala">2.12.2</v>
      <v n="java">1.8</v>
    </run>
    <run task="partest-fullopt">
      <v n="scala">2.12.2</v>
      <v n="java">1.8</v>
    </run>
    <run task="partest-noopt">
      <v n="scala">2.12.3</v>
      <v n="java">1.8</v>
    </run>
    <run task="partest-fastopt">
      <v n="scala">2.12.3</v>
      <v n="java">1.8</v>
    </run>
    <run task="partest-fullopt">
      <v n="scala">2.12.3</v>
      <v n="java">1.8</v>
    </run>
  </matrix>

</ci><|MERGE_RESOLUTION|>--- conflicted
+++ resolved
@@ -201,12 +201,8 @@
     SBT_VER_OVERRIDE=$sbt_version_override
     # Publish Scala.js artifacts locally
     # Then go into standalone project and test
-<<<<<<< HEAD
-    npm install &&
-    sbt ++2.11.11 compiler/publishLocal library/publishLocal \
-=======
-    sbt ++2.11.12 compiler/publishLocal library/publishLocal javalibEx/publishLocal \
->>>>>>> 5031a80c
+    npm install &&
+    sbt ++2.11.12 compiler/publishLocal library/publishLocal \
                   testInterface/publishLocal stubs/publishLocal \
                   jUnitPlugin/publishLocal jUnitRuntime/publishLocal &&
     sbt ++$toolsscala ${SBT_VER_OVERRIDE:+^^$SBT_VER_OVERRIDE} \
@@ -491,17 +487,10 @@
       <v n="java">1.8</v>
     </run>
     <run task="main">
-<<<<<<< HEAD
-=======
       <v n="scala">2.11.11</v>
       <v n="java">1.8</v>
     </run>
     <run task="main">
-      <v n="scala">2.12.0</v>
-      <v n="java">1.8</v>
-    </run>
-    <run task="main">
->>>>>>> 5031a80c
       <v n="scala">2.12.1</v>
       <v n="java">1.8</v>
     </run>
@@ -698,33 +687,18 @@
       <v n="java">1.8</v>
     </run>
     <run task="partest-noopt">
-<<<<<<< HEAD
-=======
-      <v n="scala">2.11.12</v>
-      <v n="java">1.8</v>
-    </run>
-    <run task="partest-fastopt">
-      <v n="scala">2.11.12</v>
-      <v n="java">1.8</v>
-    </run>
-    <run task="partest-fullopt">
-      <v n="scala">2.11.12</v>
-      <v n="java">1.8</v>
-    </run>
-    <run task="partest-noopt">
-      <v n="scala">2.12.0</v>
-      <v n="java">1.8</v>
-    </run>
-    <run task="partest-fastopt">
-      <v n="scala">2.12.0</v>
-      <v n="java">1.8</v>
-    </run>
-    <run task="partest-fullopt">
-      <v n="scala">2.12.0</v>
-      <v n="java">1.8</v>
-    </run>
-    <run task="partest-noopt">
->>>>>>> 5031a80c
+      <v n="scala">2.11.12</v>
+      <v n="java">1.8</v>
+    </run>
+    <run task="partest-fastopt">
+      <v n="scala">2.11.12</v>
+      <v n="java">1.8</v>
+    </run>
+    <run task="partest-fullopt">
+      <v n="scala">2.11.12</v>
+      <v n="java">1.8</v>
+    </run>
+    <run task="partest-noopt">
       <v n="scala">2.12.1</v>
       <v n="java">1.8</v>
     </run>
