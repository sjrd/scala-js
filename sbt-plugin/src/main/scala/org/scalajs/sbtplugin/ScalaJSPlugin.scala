--- conflicted
+++ resolved
@@ -60,9 +60,6 @@
 
     // All our public-facing keys
 
-<<<<<<< HEAD
-    val scalaJSIRCache = TaskKey[globalIRCache.Cache]("scalaJSIRCache",
-=======
     val isScalaJSProject = SettingKey[Boolean]("isScalaJSProject",
         "Tests whether the current project is a Scala.js project. " +
         "Do not set the value of this setting (only use it as read-only).",
@@ -71,7 +68,6 @@
     // This is lazy to avoid initialization order issues
     lazy val scalaJSIRCache = TaskKey[ScalaJSPluginInternal.globalIRCache.Cache](
         "scalaJSIRCache",
->>>>>>> 9371fa90
         "Scala.js internal: Task to access a cache.", KeyRanks.Invisible)
 
     /** Persisted instance of the Scala.js linker.
@@ -204,10 +200,6 @@
   override def globalSettings: Seq[Setting[_]] = {
     Seq(
         scalaJSStage := Stage.FastOpt,
-<<<<<<< HEAD
-        ScalaJSPluginInternal.scalaJSClearCacheStats := globalIRCache.clearStats()
-=======
-        scalaJSUseRhinoInternal := false,
 
         ScalaJSPluginInternal.scalaJSClearCacheStatsInternal := {},
 
@@ -232,7 +224,6 @@
             state
           }
         }
->>>>>>> 9371fa90
     )
   }
 
