package org.scalajs.testsuite.jsinterop

import scala.scalajs.js
import scala.scalajs.js.annotation._
import scala.scalajs.js.|

import js.Thenable

object PromiseMock {
<<<<<<< HEAD
  MockPromise.initMockPromiseStaticMethods()
=======
  import js.Dynamic.global
>>>>>>> f5f9a515

  @noinline
  def withMockedPromise[A](body: (() => Unit) => A): A = {
    val global = org.scalajs.testsuite.utils.JSUtils.globalObject

    val oldPromise =
      if (global.hasOwnProperty("Promise").asInstanceOf[Boolean]) Some(global.Promise)
      else None

    global.Promise = js.constructorOf[MockPromise[_]]
    try {
      body(MockPromise.processQueue _)
    } finally {
      oldPromise.fold {
        js.special.delete(global, "Promise")
      } { old =>
        global.Promise = old
      }
    }
  }

  @noinline
  def withMockedPromiseIfExists[A](body: (Option[() => Unit]) => A): A = {
    val global = org.scalajs.testsuite.utils.JSUtils.globalObject

    val oldPromise = global.Promise

    if (js.isUndefined(oldPromise)) {
      body(None)
    } else {
      global.Promise = js.constructorOf[MockPromise[_]]
      try {
        body(Some(MockPromise.processQueue _))
      } finally {
        global.Promise = oldPromise
      }
    }
  }

  private object MockPromise {
    private val queue = js.Array[js.Function0[Any]]()

    @JSExportStatic
    def resolve[A](value: A | js.Thenable[A]): MockPromise[A] = {
      new MockPromise[A]({
        (resolve: js.Function1[A | js.Thenable[A], _],
            reject: js.Function1[Any, _]) =>
          resolve(value)
      })
    }

    @JSExportStatic
    def reject(reason: Any): MockPromise[Nothing] = {
      new MockPromise[Nothing]({
        (resolve: js.Function1[Nothing | js.Thenable[Nothing], _],
            reject: js.Function1[Any, _]) =>
          reject(reason)
      })
    }

    def enqueue(f: js.Function0[Any]): Unit =
      queue.push(f)

    def processQueue(): Unit = {
      while (queue.nonEmpty)
        queue.shift()()
    }

    private sealed abstract class State[+A]

    private case object Pending extends State[Nothing]
    private case class Fulfilled[+A](value: A) extends State[A]
    private case class Rejected(reason: Any) extends State[Nothing]

    private def isNotAnObject(x: Any): Boolean = x match {
      case null | () | _:Double | _:Boolean | _:String => true
      case _                                           => false
    }

    private def isCallable(x: Any): Boolean =
      js.typeOf(x.asInstanceOf[js.Any]) == "function"

    private def throwAny(e: Any): Nothing = {
      throw (e match {
        case th: Throwable => th
        case _             => js.JavaScriptException(e)
      })
    }

    private def tryCatchAny[A](tryBody: => A)(catchBody: Any => A): A = {
      try {
        tryBody
      } catch {
        case th: Throwable =>
          catchBody(th match {
            case js.JavaScriptException(e) => e
            case _                         => th
          })
      }
    }
  }

  private class MockPromise[+A](
      executor: js.Function2[js.Function1[A | Thenable[A], _], js.Function1[scala.Any, _], _])
      extends js.Object with js.Thenable[A] {

    import MockPromise._

    private[this] var state: State[A] = Pending

    private[this] var fulfillReactions = js.Array[js.Function1[A, Any]]()
    private[this] var rejectReactions = js.Array[js.Function1[Any, Any]]()

    init(executor)

    // 25.4.3.1 Promise(executor)
    private[this] def init(
        executor: js.Function2[js.Function1[A | Thenable[A], _], js.Function1[scala.Any, _], _]) = {
      tryCatchAny[Unit] {
        executor(resolve _, reject _)
      } { e =>
        reject(e)
      }
    }

    private[this] def fulfill(value: A): Unit = {
      assert(state == Pending)
      state = Fulfilled(value)
      clearAndTriggerReactions(fulfillReactions, value)
    }

    private[this] def clearAndTriggerReactions[A](
        reactions: js.Array[js.Function1[A, Any]],
        argument: A): Unit = {

      assert(state != Pending)

      fulfillReactions = null
      rejectReactions = null

      for (reaction <- reactions)
        enqueue(() => reaction(argument))
    }

    // 25.4.1.3.2 Promise Resolve Functions
    private[this] def resolve(resolution: A | Thenable[A]): Unit = {
      if (state == Pending) {
        if ((resolution: AnyRef) eq (this: AnyRef)) {
          reject(new js.TypeError("Self resolution"))
        } else if (isNotAnObject(resolution)) {
          fulfill(resolution.asInstanceOf[A])
        } else {
          tryCatchAny {
            val thenAction = resolution.asInstanceOf[js.Dynamic].`then`
            if (!isCallable(thenAction)) {
              fulfill(resolution.asInstanceOf[A])
            } else {
              val thenable = resolution.asInstanceOf[Thenable[A]]
              val thenActionFun = thenAction.asInstanceOf[js.Function]
              enqueue(() => promiseResolveThenableJob(thenable, thenActionFun))
            }
          } { e =>
            reject(e)
          }
        }
      }
    }

    // 25.4.2.2 PromiseResolveThenableJob
    private[this] def promiseResolveThenableJob(thenable: Thenable[A],
        thenAction: js.Function): Unit = {
      thenAction.call(thenable, resolve _, reject _)
    }

    // 25.4.1.3.1 Promise Reject Functions
    private[this] def reject(reason: Any): Unit = {
      if (state == Pending) {
        state = Rejected(reason)
        clearAndTriggerReactions(rejectReactions, reason)
      }
    }

    // 25.4.5.3 Promise.prototype.then
    def `then`[B](
        onFulfilled: js.Function1[A, B | Thenable[B]],
        onRejected: js.UndefOr[js.Function1[scala.Any, B | Thenable[B]]]): MockPromise[B] = {

      new MockPromise[B](
        { (innerResolve: js.Function1[B | Thenable[B], _],
            innerReject: js.Function1[scala.Any, _]) =>

          def doFulfilled(value: A): Unit = {
            tryCatchAny[Unit] {
              innerResolve(onFulfilled(value))
            } { e =>
              innerReject(e)
            }
          }

          def doRejected(reason: Any): Unit = {
            tryCatchAny[Unit] {
              onRejected.fold[Unit] {
                innerReject(reason)
              } { onRejectedFun =>
                innerResolve(onRejectedFun(reason))
              }
            } { e =>
              innerReject(e)
            }
          }

          state match {
            case Pending =>
              fulfillReactions += doFulfilled _
              rejectReactions += doRejected _

            case Fulfilled(value) =>
              enqueue(() => doFulfilled(value))

            case Rejected(reason) =>
              enqueue(() => doRejected(reason))
          }
        }
      )
    }

    def `then`[B >: A](
        onFulfilled: Unit,
        onRejected: js.UndefOr[js.Function1[scala.Any, B | Thenable[B]]]): MockPromise[B] = {
      `then`((x: A) => (x: B | Thenable[B]), onRejected)
    }

    // 25.4.5.1 Promise.prototype.catch
    def `catch`[B >: A](
        onRejected: js.UndefOr[js.Function1[scala.Any, B | Thenable[B]]]): MockPromise[B] = {
      `then`((), onRejected)
    }
  }
}<|MERGE_RESOLUTION|>--- conflicted
+++ resolved
@@ -7,11 +7,6 @@
 import js.Thenable
 
 object PromiseMock {
-<<<<<<< HEAD
-  MockPromise.initMockPromiseStaticMethods()
-=======
-  import js.Dynamic.global
->>>>>>> f5f9a515
 
   @noinline
   def withMockedPromise[A](body: (() => Unit) => A): A = {
