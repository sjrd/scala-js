--- conflicted
+++ resolved
@@ -636,11 +636,7 @@
     assumeTrue(
         "Super mixin calls are broken in Scala/JVM 2.12.{0-2}",
         !Platform.executingInJVM ||
-<<<<<<< HEAD
-        !Set("2.12.1", "2.12.2", "2.13.0-M1").contains(Platform.scalaVersion))
-=======
-        !Set("2.12.0", "2.12.1", "2.12.2").contains(Platform.scalaVersion))
->>>>>>> 64a2c633
+        !Set("2.12.1", "2.12.2").contains(Platform.scalaVersion))
 
     import Bug3013._
 
